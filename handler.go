--- conflicted
+++ resolved
@@ -27,15 +27,9 @@
 
 // Handler represents an HTTP handler.
 type Handler struct {
-<<<<<<< HEAD
-	Index         *Index
-	Broadcaster   Broadcaster
-	ServerHandler StateHandler
-=======
 	Holder        *Holder
 	Broadcaster   Broadcaster
 	StatusHandler StatusHandler
->>>>>>> 03aa9447
 
 	// Local hostname & cluster configuration.
 	Host    string
@@ -123,16 +117,6 @@
 }
 
 func (h *Handler) handleGetStatus(w http.ResponseWriter, r *http.Request) {
-<<<<<<< HEAD
-	// Compute my local state
-	fmt.Println("Call interface")
-	h.ServerHandler.LocalState()
-
-	if err := json.NewEncoder(w).Encode(getStatusResponse{
-		Health:   h.Cluster.NodeState,
-		Version:  h.Version,
-		Replicas: h.Cluster.ReplicaN,
-=======
 	status, err := h.StatusHandler.ClusterStatus()
 	if err != nil {
 		h.logger().Printf("cluster status error: %s", err)
@@ -140,7 +124,6 @@
 	}
 	if err := json.NewEncoder(w).Encode(getStatusResponse{
 		Status: status,
->>>>>>> 03aa9447
 	}); err != nil {
 		h.logger().Printf("Node State Error: %s", err)
 	}
@@ -151,13 +134,7 @@
 }
 
 type getStatusResponse struct {
-<<<<<<< HEAD
-	Health   map[string]*internal.NodeState `json:"health"`
-	Version  string                         `json:"version"`
-	Replicas int
-=======
 	Status proto.Message `json:"status"`
->>>>>>> 03aa9447
 }
 
 // handlePostQuery handles /query requests.
