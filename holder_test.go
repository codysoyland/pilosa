// Copyright 2017 Pilosa Corp.
//
// Licensed under the Apache License, Version 2.0 (the "License");
// you may not use this file except in compliance with the License.
// You may obtain a copy of the License at
//
//     http://www.apache.org/licenses/LICENSE-2.0
//
// Unless required by applicable law or agreed to in writing, software
// distributed under the License is distributed on an "AS IS" BASIS,
// WITHOUT WARRANTIES OR CONDITIONS OF ANY KIND, either express or implied.
// See the License for the specific language governing permissions and
// limitations under the License.

package pilosa_test

import (
	"context"
	"os"
	"path/filepath"
	"reflect"
	"strings"
	"testing"

	"github.com/pilosa/pilosa"
	"github.com/pilosa/pilosa/pql"
	"github.com/pilosa/pilosa/test"
)

func TestHolder_Open(t *testing.T) {
	t.Run("ErrIndexName", func(t *testing.T) {
		h := test.MustOpenHolder()
		defer h.Close()

		if err := os.Mkdir(h.IndexPath("!"), 0777); err != nil {
			t.Fatal(err)
		} else if err := h.Holder.Close(); err != nil {
			t.Fatal(err)
		}
		if err := h.Reopen(); err != nil {
			t.Fatal(err)
		} else if logOutput := h.LogOutput.String(); !strings.Contains(logOutput, `ERROR opening index: !`) {
			t.Fatalf("expected log error:\n%s", logOutput)
		}
	})

	t.Run("ErrIndexPermission", func(t *testing.T) {
		if os.Geteuid() == 0 {
			t.Skip("Skipping permissions test since user is root.")
		}
		h := test.MustOpenHolder()
		defer h.Close()

		if _, err := h.CreateIndex("test", pilosa.IndexOptions{}); err != nil {
			t.Fatal(err)
		} else if err := h.Holder.Close(); err != nil {
			t.Fatal(err)
		} else if err := os.Chmod(h.IndexPath("test"), 0000); err != nil {
			t.Fatal(err)
		}
		defer os.Chmod(h.IndexPath("test"), 0777)

		if err := h.Reopen(); err == nil || !strings.Contains(err.Error(), "permission denied") {
			t.Fatalf("unexpected error: %s", err)
		}
	})
	t.Run("ErrIndexMetaCorrupt", func(t *testing.T) {
		h := test.MustOpenHolder()
		defer h.Close()

		if _, err := h.CreateIndex("test", pilosa.IndexOptions{}); err != nil {
			t.Fatal(err)
		} else if err := h.Holder.Close(); err != nil {
			t.Fatal(err)
		} else if err := os.Truncate(filepath.Join(h.IndexPath("test"), ".meta"), 2); err != nil {
			t.Fatal(err)
		}

		if err := h.Reopen(); err == nil || !strings.Contains(err.Error(), "unexpected EOF") {
			t.Fatalf("unexpected error: %s", err)
		}
	})
	t.Run("ErrIndexAttrStoreCorrupt", func(t *testing.T) {
		h := test.MustOpenHolder()
		defer h.Close()

		if _, err := h.CreateIndex("test", pilosa.IndexOptions{}); err != nil {
			t.Fatal(err)
		} else if err := h.Holder.Close(); err != nil {
			t.Fatal(err)
		} else if err := os.Truncate(filepath.Join(h.IndexPath("test"), ".data"), 2); err != nil {
			t.Fatal(err)
		}

		if err := h.Reopen(); err == nil || !strings.Contains(err.Error(), "open index: name=test, err=invalid database") {
			t.Fatalf("unexpected error: %s", err)
		}
	})

	t.Run("ErrFramePermission", func(t *testing.T) {
		if os.Geteuid() == 0 {
			t.Skip("Skipping permissions test since user is root.")
		}
		h := test.MustOpenHolder()
		defer h.Close()

		if idx, err := h.CreateIndex("foo", pilosa.IndexOptions{}); err != nil {
			t.Fatal(err)
		} else if _, err := idx.CreateFrame("bar", pilosa.FrameOptions{}); err != nil {
			t.Fatal(err)
		} else if err := h.Holder.Close(); err != nil {
			t.Fatal(err)
		} else if err := os.Chmod(filepath.Join(h.Path, "foo", "bar"), 0000); err != nil {
			t.Fatal(err)
		}
		defer os.Chmod(filepath.Join(h.Path, "foo", "bar"), 0777)

		if err := h.Reopen(); err == nil || !strings.Contains(err.Error(), "permission denied") {
			t.Fatalf("unexpected error: %s", err)
		}
	})
	t.Run("ErrFrameMetaCorrupt", func(t *testing.T) {
		h := test.MustOpenHolder()
		defer h.Close()

		if idx, err := h.CreateIndex("foo", pilosa.IndexOptions{}); err != nil {
			t.Fatal(err)
		} else if _, err := idx.CreateFrame("bar", pilosa.FrameOptions{}); err != nil {
			t.Fatal(err)
		} else if err := h.Holder.Close(); err != nil {
			t.Fatal(err)
		} else if err := os.Truncate(filepath.Join(h.Path, "foo", "bar", ".meta"), 2); err != nil {
			t.Fatal(err)
		}

		if err := h.Reopen(); err == nil || !strings.Contains(err.Error(), "open index: name=foo, err=open frame: name=bar, err=unexpected EOF") {
			t.Fatalf("unexpected error: %s", err)
		}
	})
	t.Run("ErrFrameAttrStoreCorrupt", func(t *testing.T) {
		h := test.MustOpenHolder()
		defer h.Close()

		if idx, err := h.CreateIndex("foo", pilosa.IndexOptions{}); err != nil {
			t.Fatal(err)
		} else if _, err := idx.CreateFrame("bar", pilosa.FrameOptions{}); err != nil {
			t.Fatal(err)
		} else if err := h.Holder.Close(); err != nil {
			t.Fatal(err)
		} else if err := os.Truncate(filepath.Join(h.Path, "foo", "bar", ".data"), 2); err != nil {
			t.Fatal(err)
		}

		if err := h.Reopen(); err == nil || !strings.Contains(err.Error(), "open index: name=foo, err=open frame: name=bar, err=invalid database") {
			t.Fatalf("unexpected error: %s", err)
		}
	})

	t.Run("ErrViewPermission", func(t *testing.T) {
		if os.Geteuid() == 0 {
			t.Skip("Skipping permissions test since user is root.")
		}
		h := test.MustOpenHolder()
		defer h.Close()

		if idx, err := h.CreateIndex("foo", pilosa.IndexOptions{}); err != nil {
			t.Fatal(err)
		} else if frame, err := idx.CreateFrame("bar", pilosa.FrameOptions{}); err != nil {
			t.Fatal(err)
		} else if _, err := frame.CreateViewIfNotExists(pilosa.ViewStandard); err != nil {
			t.Fatal(err)
		} else if err := h.Holder.Close(); err != nil {
			t.Fatal(err)
		} else if err := os.Chmod(filepath.Join(h.Path, "foo", "bar", "views", "standard"), 0000); err != nil {
			t.Fatal(err)
		}
		defer os.Chmod(filepath.Join(h.Path, "foo", "bar", "views", "standard"), 0777)

		if err := h.Reopen(); err == nil || !strings.Contains(err.Error(), "permission denied") {
			t.Fatalf("unexpected error: %s", err)
		}
	})
	t.Run("ErrViewFragmentsMkdir", func(t *testing.T) {
		if os.Geteuid() == 0 {
			t.Skip("Skipping permissions test since user is root.")
		}
		h := test.MustOpenHolder()
		defer h.Close()

		if idx, err := h.CreateIndex("foo", pilosa.IndexOptions{}); err != nil {
			t.Fatal(err)
		} else if frame, err := idx.CreateFrame("bar", pilosa.FrameOptions{}); err != nil {
			t.Fatal(err)
		} else if _, err := frame.CreateViewIfNotExists(pilosa.ViewStandard); err != nil {
			t.Fatal(err)
		} else if err := h.Holder.Close(); err != nil {
			t.Fatal(err)
		} else if err := os.Chmod(filepath.Join(h.Path, "foo", "bar", "views", "standard", "fragments"), 0000); err != nil {
			t.Fatal(err)
		}
		defer os.Chmod(filepath.Join(h.Path, "foo", "bar", "views", "standard", "fragments"), 0777)

		if err := h.Reopen(); err == nil || !strings.Contains(err.Error(), "permission denied") {
			t.Fatalf("unexpected error: %s", err)
		}
	})

	t.Run("ErrFragmentStoragePermission", func(t *testing.T) {
		if os.Geteuid() == 0 {
			t.Skip("Skipping permissions test since user is root.")
		}
		h := test.MustOpenHolder()
		defer h.Close()

		if idx, err := h.CreateIndex("foo", pilosa.IndexOptions{}); err != nil {
			t.Fatal(err)
		} else if frame, err := idx.CreateFrame("bar", pilosa.FrameOptions{}); err != nil {
			t.Fatal(err)
		} else if view, err := frame.CreateViewIfNotExists(pilosa.ViewStandard); err != nil {
			t.Fatal(err)
		} else if _, err := view.SetBit(0, 0); err != nil {
			t.Fatal(err)
		} else if err := h.Holder.Close(); err != nil {
			t.Fatal(err)
		} else if err := os.Chmod(filepath.Join(h.Path, "foo", "bar", "views", "standard", "fragments", "0"), 0000); err != nil {
			t.Fatal(err)
		}
		defer os.Chmod(filepath.Join(h.Path, "foo", "bar", "views", "standard", "fragments", "0"), 0666)

		if err := h.Reopen(); err == nil || !strings.Contains(err.Error(), "permission denied") {
			t.Fatalf("unexpected error: %s", err)
		}
	})
	t.Run("ErrFragmentStorageCorrupt", func(t *testing.T) {
		h := test.MustOpenHolder()
		defer h.Close()

		if idx, err := h.CreateIndex("foo", pilosa.IndexOptions{}); err != nil {
			t.Fatal(err)
		} else if frame, err := idx.CreateFrame("bar", pilosa.FrameOptions{}); err != nil {
			t.Fatal(err)
		} else if view, err := frame.CreateViewIfNotExists(pilosa.ViewStandard); err != nil {
			t.Fatal(err)
		} else if _, err := view.SetBit(0, 0); err != nil {
			t.Fatal(err)
		} else if err := h.Holder.Close(); err != nil {
			t.Fatal(err)
		} else if err := os.Truncate(filepath.Join(h.Path, "foo", "bar", "views", "standard", "fragments", "0"), 2); err != nil {
			t.Fatal(err)
		}

		if err := h.Reopen(); err == nil || !strings.Contains(err.Error(), "open fragment: slice=0, err=unmarshal storage") {
			t.Fatalf("unexpected error: %s", err)
		}
	})

	t.Run("ErrFragmentCachePermission", func(t *testing.T) {
		if os.Geteuid() == 0 {
			t.Skip("Skipping permissions test since user is root.")
		}
		h := test.MustOpenHolder()
		defer h.Close()

		if idx, err := h.CreateIndex("foo", pilosa.IndexOptions{}); err != nil {
			t.Fatal(err)
		} else if frame, err := idx.CreateFrame("bar", pilosa.FrameOptions{}); err != nil {
			t.Fatal(err)
		} else if view, err := frame.CreateViewIfNotExists(pilosa.ViewStandard); err != nil {
			t.Fatal(err)
		} else if _, err := view.SetBit(0, 0); err != nil {
			t.Fatal(err)
		} else if err := view.Fragment(0).FlushCache(); err != nil {
			t.Fatal(err)
		} else if err := h.Holder.Close(); err != nil {
			t.Fatal(err)
		} else if err := os.Chmod(filepath.Join(h.Path, "foo", "bar", "views", "standard", "fragments", "0.cache"), 0000); err != nil {
			t.Fatal(err)
		}
		defer os.Chmod(filepath.Join(h.Path, "foo", "bar", "views", "standard", "fragments", "0.cache"), 0666)

		if err := h.Reopen(); err == nil || !strings.Contains(err.Error(), "permission denied") {
			t.Fatalf("unexpected error: %s", err)
		}
	})
}

func TestHolder_HasData(t *testing.T) {
	t.Run("IndexDirectory", func(t *testing.T) {
		h := test.MustOpenHolder()
		defer h.Close()

		if h.HasData() {
			t.Fatal("expected HasData to return false")
		}

		if _, err := h.CreateIndex("test", pilosa.IndexOptions{}); err != nil {
			t.Fatal(err)
		}

		if !h.HasData() {
			t.Fatal("expected HasData to return true")
		}
	})

	t.Run("Peek", func(t *testing.T) {
		h := test.NewHolder()

		if hasData := h.Peek(); hasData != false {
			t.Fatal("expected Peek to return false")
		} else if h.HasData() {
			t.Fatal("expected HasData to return false")
		}

		// Create an index directory to indicate data exists.
		if err := os.Mkdir(h.IndexPath("test"), 0777); err != nil {
			t.Fatal(err)
		}

		if hasData := h.Peek(); hasData != true {
			t.Fatal("expected Peek to return true")
		} else if !h.HasData() {
			t.Fatal("expected HasData to return true")
		}
	})

	t.Run("Peek at missing directory", func(t *testing.T) {
		h := test.NewHolder()

		// Ensure that hasData is false when trying to peek into
		// a directory that doesn't exist.
		h.Path = "bad-path"

		if hasData := h.Peek(); hasData != false {
			t.Fatal("expected Peek to return false")
		} else if h.HasData() {
			t.Fatal("expected HasData to return false")
		}
	})
}

/*
func TestHolder_Schema(t *testing.T) {
	t.Run("Schema", func(t *testing.T) {
		h := test.MustOpenHolder()
		defer h.Close()

		if idx, err := h.CreateIndex("i", pilosa.IndexOptions{}); err != nil {
			t.Fatal(err)
		} else if frame, err := idx.CreateFrame("f", pilosa.FrameOptions{}); err != nil {
			t.Fatal(err)
		} else if view, err := frame.CreateViewIfNotExists(pilosa.ViewStandard); err != nil {
			t.Fatal(err)
		} else if _, err := view.SetBit(0, 0); err != nil {
			t.Fatal(err)
		} else if err := h.Holder.Close(); err != nil {
			t.Fatal(err)
		} else if err := os.Chmod(filepath.Join(h.Path, "i", "f", "views", "standard", "fragments", "0"), 0000); err != nil {
			t.Fatal(err)
		}
		fmt.Printf("%v\n", h.Schema())
		defer os.Chmod(filepath.Join(h.Path, "i", "f", "views", "standard", "fragments", "0"), 0666)

		if err := h.Reopen(); err == nil || !strings.Contains(err.Error(), "permission denied") {
			t.Fatalf("unexpected error: %s", err)
		}

		t.Fatalf("STOPPER")
	})
}
*/

// Ensure holder can delete an index and its underlying files.
func TestHolder_DeleteIndex(t *testing.T) {
	hldr := test.MustOpenHolder()
	defer hldr.Close()

	// Write bits to separate indexes.
	f0 := hldr.MustCreateFragmentIfNotExists("i0", "f", pilosa.ViewStandard, 0)
	if _, err := f0.SetBit(100, 200); err != nil {
		t.Fatal(err)
	}
	f1 := hldr.MustCreateFragmentIfNotExists("i1", "f", pilosa.ViewStandard, 0)
	if _, err := f1.SetBit(100, 200); err != nil {
		t.Fatal(err)
	}

	// Ensure i0 exists.
	if _, err := os.Stat(hldr.IndexPath("i0")); err != nil {
		t.Fatal(err)
	}

	// Delete i0.
	if err := hldr.DeleteIndex("i0"); err != nil {
		t.Fatal(err)
	}

	// Ensure i0 files are removed & i1 still exists.
	if _, err := os.Stat(hldr.IndexPath("i0")); !os.IsNotExist(err) {
		t.Fatal("expected i0 file deletion")
	} else if _, err := os.Stat(hldr.IndexPath("i1")); err != nil {
		t.Fatal("expected i1 files to still exist", err)
	}
}

// Ensure holder can sync with a remote holder.
func TestHolderSyncer_SyncHolder(t *testing.T) {
	cluster := test.NewCluster(2)
	client := pilosa.GetHTTPClient(nil)
	// Create a local holder.
	hldr0 := test.MustOpenHolder()
	defer hldr0.Close()

	// Create a remote holder wrapped by an HTTP
	hldr1 := test.MustOpenHolder()
	defer hldr1.Close()
	s := test.NewServer()
	defer s.Close()
	s.Handler.Holder = hldr1.Holder
	s.Handler.Executor.ExecuteFn = func(ctx context.Context, index string, query *pql.Query, slices []uint64, opt *pilosa.ExecOptions) ([]interface{}, error) {
		e := pilosa.NewExecutor(client)
		e.Holder = hldr1.Holder
		e.URI = cluster.Nodes[1].URI
		e.Cluster = cluster
		return e.Execute(ctx, index, query, slices, opt)
	}

	// Mock 2-node, fully replicated cluster.
	cluster.ReplicaN = 2

	uri, err := pilosa.NewURIFromAddress(s.URL)
	if err != nil {
		t.Fatal(err)
	}

	cluster.Nodes[0].URI = test.NewURIFromHostPort("localhost", 0)
	cluster.Nodes[1].URI = *uri

	// Create frames on nodes.
	for _, hldr := range []*test.Holder{hldr0, hldr1} {
		hldr.MustCreateFrameIfNotExists("i", "f")
		hldr.MustCreateFrameIfNotExists("i", "f0")
		hldr.MustCreateFrameIfNotExists("y", "z")
	}

	// Set data on the local holder.
	f := hldr0.MustCreateFragmentIfNotExists("i", "f", pilosa.ViewStandard, 0)
	if _, err := f.SetBit(0, 10); err != nil {
		t.Fatal(err)
	} else if _, err := f.SetBit(2, 20); err != nil {
		t.Fatal(err)
	} else if _, err := f.SetBit(120, 10); err != nil {
		t.Fatal(err)
	} else if _, err := f.SetBit(200, 4); err != nil {
		t.Fatal(err)
	}

	f = hldr0.MustCreateFragmentIfNotExists("i", "f0", pilosa.ViewStandard, 1)
	if _, err := f.SetBit(9, SliceWidth+5); err != nil {
		t.Fatal(err)
	}

	hldr0.MustCreateFragmentIfNotExists("y", "z", pilosa.ViewStandard, 0)

	// Set data on the remote holder.
	f = hldr1.MustCreateFragmentIfNotExists("i", "f", pilosa.ViewStandard, 0)
	if _, err := f.SetBit(0, 4000); err != nil {
		t.Fatal(err)
	} else if _, err := f.SetBit(3, 10); err != nil {
		t.Fatal(err)
	} else if _, err := f.SetBit(120, 10); err != nil {
		t.Fatal(err)
	}

	f = hldr1.MustCreateFragmentIfNotExists("y", "z", pilosa.ViewStandard, 3)
	if _, err := f.SetBit(10, (3*SliceWidth)+4); err != nil {
		t.Fatal(err)
	} else if _, err := f.SetBit(10, (3*SliceWidth)+5); err != nil {
		t.Fatal(err)
	} else if _, err := f.SetBit(10, (3*SliceWidth)+7); err != nil {
		t.Fatal(err)
	}

	// Set highest slice.
	hldr0.Index("i").SetRemoteMaxSlice(1)
	hldr0.Index("y").SetRemoteMaxSlice(3)

	// Set up syncer.
	syncer := pilosa.HolderSyncer{
<<<<<<< HEAD
		Holder:  hldr0.Holder,
		URI:     cluster.Nodes[0].URI,
		Cluster: cluster,
=======
		Holder:       hldr0.Holder,
		URI:          uri,
		Cluster:      cluster,
		RemoteClient: pilosa.GetHTTPClient(nil),
>>>>>>> 29aca37d
	}

	if err := syncer.SyncHolder(); err != nil {
		t.Fatal(err)
	}

	// Verify data is the same on both nodes.
	for i, hldr := range []*test.Holder{hldr0, hldr1} {
		f := hldr.Fragment("i", "f", pilosa.ViewStandard, 0)
		if a := f.Row(0).Bits(); !reflect.DeepEqual(a, []uint64{10, 4000}) {
			t.Fatalf("unexpected bits(%d/0): %+v", i, a)
		} else if a := f.Row(2).Bits(); !reflect.DeepEqual(a, []uint64{20}) {
			t.Fatalf("unexpected bits(%d/2): %+v", i, a)
		} else if a := f.Row(3).Bits(); !reflect.DeepEqual(a, []uint64{10}) {
			t.Fatalf("unexpected bits(%d/3): %+v", i, a)
		} else if a := f.Row(120).Bits(); !reflect.DeepEqual(a, []uint64{10}) {
			t.Fatalf("unexpected bits(%d/120): %+v", i, a)
		} else if a := f.Row(200).Bits(); !reflect.DeepEqual(a, []uint64{4}) {
			t.Fatalf("unexpected bits(%d/200): %+v", i, a)
		}

		f = hldr.Fragment("i", "f0", pilosa.ViewStandard, 1)
		a := f.Row(9).Bits()
		if !reflect.DeepEqual(a, []uint64{SliceWidth + 5}) {
			t.Fatalf("unexpected bits(%d/i/f0): %+v", i, a)
		}
		if a := f.Row(9).Bits(); !reflect.DeepEqual(a, []uint64{SliceWidth + 5}) {
			t.Fatalf("unexpected bits(%d/d/f0): %+v", i, a)
		}
		f = hldr.Fragment("y", "z", pilosa.ViewStandard, 3)
		if a := f.Row(10).Bits(); !reflect.DeepEqual(a, []uint64{(3 * SliceWidth) + 4, (3 * SliceWidth) + 5, (3 * SliceWidth) + 7}) {
			t.Fatalf("unexpected bits(%d/y/z): %+v", i, a)
		}
	}
}

// Ensure holder can clean up orphaned fragments.
func TestHolderCleaner_CleanHolder(t *testing.T) {
	cluster := test.NewCluster(2)

	// Create a local holder.
	hldr0 := test.MustOpenHolder()
	defer hldr0.Close()

	// Mock 2-node, fully replicated cluster.
	cluster.ReplicaN = 2

	cluster.Nodes[0].URI = test.NewURIFromHostPort("localhost", 0)

	// Create frames on nodes.
	for _, hldr := range []*test.Holder{hldr0} {
		hldr.MustCreateFrameIfNotExists("i", "f")
		hldr.MustCreateFrameIfNotExists("i", "f0")
		hldr.MustCreateFrameIfNotExists("y", "z")
	}

	// Set data on the local holder.
	f := hldr0.MustCreateFragmentIfNotExists("i", "f", pilosa.ViewStandard, 0)
	if _, err := f.SetBit(0, 10); err != nil {
		t.Fatal(err)
	} else if _, err := f.SetBit(0, 4000); err != nil {
		t.Fatal(err)
	} else if _, err := f.SetBit(2, 20); err != nil {
		t.Fatal(err)
	} else if _, err := f.SetBit(3, 10); err != nil {
		t.Fatal(err)
	} else if _, err := f.SetBit(120, 10); err != nil {
		t.Fatal(err)
	} else if _, err := f.SetBit(200, 4); err != nil {
		t.Fatal(err)
	}

	f = hldr0.MustCreateFragmentIfNotExists("i", "f0", pilosa.ViewStandard, 1)
	if _, err := f.SetBit(9, SliceWidth+5); err != nil {
		t.Fatal(err)
	}

	f = hldr0.MustCreateFragmentIfNotExists("y", "z", pilosa.ViewStandard, 2)
	if _, err := f.SetBit(10, (2*SliceWidth)+4); err != nil {
		t.Fatal(err)
	} else if _, err := f.SetBit(10, (2*SliceWidth)+5); err != nil {
		t.Fatal(err)
	} else if _, err := f.SetBit(10, (2*SliceWidth)+7); err != nil {
		t.Fatal(err)
	}

	// Set highest slice.
	hldr0.Index("i").SetRemoteMaxSlice(1)
	hldr0.Index("y").SetRemoteMaxSlice(2)

	// Keep replication the same and ensure we get the expected results.
	cluster.ReplicaN = 2

	// Set up cleaner for replication 2.
	cleaner2 := pilosa.HolderCleaner{
		URI:     cluster.Nodes[0].URI,
		Holder:  hldr0.Holder,
		Cluster: cluster,
	}

	if err := cleaner2.CleanHolder(); err != nil {
		t.Fatal(err)
	}

	// Verify data is the same on both nodes.
	for i, hldr := range []*test.Holder{hldr0} {
		f := hldr.Fragment("i", "f", pilosa.ViewStandard, 0)
		if a := f.Row(0).Bits(); !reflect.DeepEqual(a, []uint64{10, 4000}) {
			t.Fatalf("unexpected bits(%d/0): %+v", i, a)
		} else if a := f.Row(2).Bits(); !reflect.DeepEqual(a, []uint64{20}) {
			t.Fatalf("unexpected bits(%d/2): %+v", i, a)
		} else if a := f.Row(3).Bits(); !reflect.DeepEqual(a, []uint64{10}) {
			t.Fatalf("unexpected bits(%d/3): %+v", i, a)
		} else if a := f.Row(120).Bits(); !reflect.DeepEqual(a, []uint64{10}) {
			t.Fatalf("unexpected bits(%d/120): %+v", i, a)
		} else if a := f.Row(200).Bits(); !reflect.DeepEqual(a, []uint64{4}) {
			t.Fatalf("unexpected bits(%d/200): %+v", i, a)
		}

		f = hldr.Fragment("i", "f0", pilosa.ViewStandard, 1)
		a := f.Row(9).Bits()
		if !reflect.DeepEqual(a, []uint64{SliceWidth + 5}) {
			t.Fatalf("unexpected bits(%d/i/f0): %+v", i, a)
		}
		if a := f.Row(9).Bits(); !reflect.DeepEqual(a, []uint64{SliceWidth + 5}) {
			t.Fatalf("unexpected bits(%d/d/f0): %+v", i, a)
		}
		f = hldr.Fragment("y", "z", pilosa.ViewStandard, 2)
		if a := f.Row(10).Bits(); !reflect.DeepEqual(a, []uint64{(2 * SliceWidth) + 4, (2 * SliceWidth) + 5, (2 * SliceWidth) + 7}) {
			t.Fatalf("unexpected bits(%d/y/z): %+v", i, a)
		}
	}

	// Change replication factor to ensure we have fragments to remove.
	cluster.ReplicaN = 1

	// Set up cleaner for replication 1.
	cleaner1 := pilosa.HolderCleaner{
		URI:     cluster.Nodes[0].URI,
		Holder:  hldr0.Holder,
		Cluster: cluster,
	}

	if err := cleaner1.CleanHolder(); err != nil {
		t.Fatal(err)
	}

	// Verify data is the same on both nodes.
	for i, hldr := range []*test.Holder{hldr0} {
		f := hldr.Fragment("i", "f", pilosa.ViewStandard, 0)
		if a := f.Row(0).Bits(); !reflect.DeepEqual(a, []uint64{10, 4000}) {
			t.Fatalf("unexpected bits(%d/0): %+v", i, a)
		} else if a := f.Row(2).Bits(); !reflect.DeepEqual(a, []uint64{20}) {
			t.Fatalf("unexpected bits(%d/2): %+v", i, a)
		} else if a := f.Row(3).Bits(); !reflect.DeepEqual(a, []uint64{10}) {
			t.Fatalf("unexpected bits(%d/3): %+v", i, a)
		} else if a := f.Row(120).Bits(); !reflect.DeepEqual(a, []uint64{10}) {
			t.Fatalf("unexpected bits(%d/120): %+v", i, a)
		} else if a := f.Row(200).Bits(); !reflect.DeepEqual(a, []uint64{4}) {
			t.Fatalf("unexpected bits(%d/200): %+v", i, a)
		}

		f = hldr.Fragment("i", "f0", pilosa.ViewStandard, 1)
		if f != nil {
			t.Fatalf("expected fragment to be deleted: (%d/i/f0): %+v", i, f)
		}

		f = hldr.Fragment("y", "z", pilosa.ViewStandard, 2)
		if a := f.Row(10).Bits(); !reflect.DeepEqual(a, []uint64{(2 * SliceWidth) + 4, (2 * SliceWidth) + 5, (2 * SliceWidth) + 7}) {
			t.Fatalf("unexpected bits(%d/y/z): %+v", i, a)
		}
	}
}<|MERGE_RESOLUTION|>--- conflicted
+++ resolved
@@ -486,16 +486,10 @@
 
 	// Set up syncer.
 	syncer := pilosa.HolderSyncer{
-<<<<<<< HEAD
-		Holder:  hldr0.Holder,
-		URI:     cluster.Nodes[0].URI,
-		Cluster: cluster,
-=======
 		Holder:       hldr0.Holder,
-		URI:          uri,
+		URI:          cluster.Nodes[0].URI,
 		Cluster:      cluster,
 		RemoteClient: pilosa.GetHTTPClient(nil),
->>>>>>> 29aca37d
 	}
 
 	if err := syncer.SyncHolder(); err != nil {
