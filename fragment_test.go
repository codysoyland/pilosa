// Copyright 2017 Pilosa Corp.
//
// Licensed under the Apache License, Version 2.0 (the "License");
// you may not use this file except in compliance with the License.
// You may obtain a copy of the License at
//
//     http://www.apache.org/licenses/LICENSE-2.0
//
// Unless required by applicable law or agreed to in writing, software
// distributed under the License is distributed on an "AS IS" BASIS,
// WITHOUT WARRANTIES OR CONDITIONS OF ANY KIND, either express or implied.
// See the License for the specific language governing permissions and
// limitations under the License.

package pilosa_test

import (
	"bytes"
	"flag"
	"math"
	"reflect"
	"testing"
	"testing/quick"

	"github.com/davecgh/go-spew/spew"
	"github.com/pilosa/pilosa"
	"github.com/pilosa/pilosa/pql"
	"github.com/pilosa/pilosa/test"
)

// Test flags
var (
	FragmentPath = flag.String("fragment", "", "fragment path")
)

// SliceWidth is a helper reference to use when testing.
const SliceWidth = pilosa.SliceWidth

// Ensure a fragment can set a bit and retrieve it.
func TestFragment_SetBit(t *testing.T) {
	f := test.MustOpenFragment("i", "f", pilosa.ViewStandard, 0, "")
	defer f.Close()

	// Set bits on the fragment.
	if _, err := f.SetBit(120, 1); err != nil {
		t.Fatal(err)
	} else if _, err := f.SetBit(120, 6); err != nil {
		t.Fatal(err)
	} else if _, err := f.SetBit(121, 0); err != nil {
		t.Fatal(err)
	}

	// Verify counts on rows.
	if n := f.Row(120).Count(); n != 2 {
		t.Fatalf("unexpected count: %d", n)
	} else if n := f.Row(121).Count(); n != 1 {
		t.Fatalf("unexpected count: %d", n)
	}

	// Close and reopen the fragment & verify the data.
	if err := f.Reopen(); err != nil {
		t.Fatal(err)
	} else if n := f.Row(120).Count(); n != 2 {
		t.Fatalf("unexpected count (reopen): %d", n)
	} else if n := f.Row(121).Count(); n != 1 {
		t.Fatalf("unexpected count (reopen): %d", n)
	}
}

// Ensure a fragment can clear a set bit.
func TestFragment_ClearBit(t *testing.T) {
	f := test.MustOpenFragment("i", "f", pilosa.ViewStandard, 0, "")
	defer f.Close()

	// Set and then clear bits on the fragment.
	if _, err := f.SetBit(1000, 1); err != nil {
		t.Fatal(err)
	} else if _, err := f.SetBit(1000, 2); err != nil {
		t.Fatal(err)
	} else if _, err := f.ClearBit(1000, 1); err != nil {
		t.Fatal(err)
	}

	// Verify count on row.
	if n := f.Row(1000).Count(); n != 1 {
		t.Fatalf("unexpected count: %d", n)
	}

	// Close and reopen the fragment & verify the data.
	if err := f.Reopen(); err != nil {
		t.Fatal(err)
	} else if n := f.Row(1000).Count(); n != 1 {
		t.Fatalf("unexpected count (reopen): %d", n)
	}
}

// Ensure a fragment can set & read a field value.
func TestFragment_SetFieldValue(t *testing.T) {
	t.Run("OK", func(t *testing.T) {
		f := test.MustOpenFragment("i", "f", pilosa.ViewStandard, 0, "")
		defer f.Close()

		// Set value.
		if changed, err := f.SetFieldValue(100, 16, 3829); err != nil {
			t.Fatal(err)
		} else if !changed {
			t.Fatal("expected change")
		}

		// Read value.
		if value, exists, err := f.FieldValue(100, 16); err != nil {
			t.Fatal(err)
		} else if value != 3829 {
			t.Fatalf("unexpected value: %d", value)
		} else if !exists {
			t.Fatal("expected to exist")
		}

		// Setting value should return no change.
		if changed, err := f.SetFieldValue(100, 16, 3829); err != nil {
			t.Fatal(err)
		} else if changed {
			t.Fatal("expected no change")
		}
	})

	t.Run("Overwrite", func(t *testing.T) {
		f := test.MustOpenFragment("i", "f", pilosa.ViewStandard, 0, "")
		defer f.Close()

		// Set value.
		if changed, err := f.SetFieldValue(100, 16, 3829); err != nil {
			t.Fatal(err)
		} else if !changed {
			t.Fatal("expected change")
		}

		// Overwriting value should overwrite all bits.
		if changed, err := f.SetFieldValue(100, 16, 2028); err != nil {
			t.Fatal(err)
		} else if !changed {
			t.Fatal("expected change")
		}

		// Read value.
		if value, exists, err := f.FieldValue(100, 16); err != nil {
			t.Fatal(err)
		} else if value != 2028 {
			t.Fatalf("unexpected value: %d", value)
		} else if !exists {
			t.Fatal("expected to exist")
		}
	})

	t.Run("NotExists", func(t *testing.T) {
		f := test.MustOpenFragment("i", "f", pilosa.ViewStandard, 0, "")
		defer f.Close()

		// Set value.
		if changed, err := f.SetFieldValue(100, 10, 20); err != nil {
			t.Fatal(err)
		} else if !changed {
			t.Fatal("expected change")
		}

		// Non-existent value.
		if value, exists, err := f.FieldValue(100, 11); err != nil {
			t.Fatal(err)
		} else if value != 0 {
			t.Fatalf("unexpected value: %d", value)
		} else if exists {
			t.Fatal("expected to not exist")
		}
	})

	t.Run("QuickCheck", func(t *testing.T) {
		if err := quick.Check(func(bitDepth uint, columnN uint64, values []uint64) bool {
			// Limit bit depth & maximum values.
			bitDepth = (bitDepth % 62) + 1
			columnN = (columnN % 99) + 1

			for i := range values {
				values[i] = values[i] % (1 << bitDepth)
			}

			f := test.MustOpenFragment("i", "f", pilosa.ViewStandard, 0, "")
			defer f.Close()

			// Set values.
			m := make(map[uint64]int64)
			for _, value := range values {
				columnID := value % columnN

				m[columnID] = int64(value)

				if _, err := f.SetFieldValue(columnID, bitDepth, value); err != nil {
					t.Fatal(err)
				}
			}

			// Ensure values are set.
			for columnID, value := range m {
				v, exists, err := f.FieldValue(columnID, bitDepth)
				if err != nil {
					t.Fatal(err)
				} else if value != int64(v) {
					t.Fatalf("value mismatch: column=%d, bitdepth=%d, value: %d != %d", columnID, bitDepth, value, v)
				} else if !exists {
					t.Fatalf("value should exist: column=%d", columnID)
				}
			}

			return true
		}, nil); err != nil {
			t.Fatal(err)
		}
	})
}

// Ensure a fragment can sum field values.
func TestFragment_FieldSum(t *testing.T) {
	const bitDepth = 16

	f := test.MustOpenFragment("i", "f", pilosa.ViewStandard, 0, "")
	defer f.Close()

	// Set values.
	if _, err := f.SetFieldValue(1000, bitDepth, 382); err != nil {
		t.Fatal(err)
	} else if _, err := f.SetFieldValue(2000, bitDepth, 300); err != nil {
		t.Fatal(err)
	} else if _, err := f.SetFieldValue(3000, bitDepth, 2818); err != nil {
		t.Fatal(err)
	} else if _, err := f.SetFieldValue(4000, bitDepth, 300); err != nil {
		t.Fatal(err)
	}

	t.Run("NoFilter", func(t *testing.T) {
		if sum, n, err := f.FieldSum(nil, bitDepth); err != nil {
			t.Fatal(err)
		} else if n != 4 {
			t.Fatalf("unexpected count: %d", n)
		} else if sum != 3800 {
			t.Fatalf("unexpected sum: %d", sum)
		}
	})

	t.Run("WithFilter", func(t *testing.T) {
		if sum, n, err := f.FieldSum(pilosa.NewBitmap(2000, 4000, 5000), bitDepth); err != nil {
			t.Fatal(err)
		} else if n != 2 {
			t.Fatalf("unexpected count: %d", n)
		} else if sum != 600 {
			t.Fatalf("unexpected sum: %d", sum)
		}
	})
}

// Ensure a fragment can find the min and max of field values.
func TestFragment_FieldMinMax(t *testing.T) {
	const bitDepth = 16

	f := test.MustOpenFragment("i", "f", pilosa.ViewStandard, 0, "")
	defer f.Close()

	// Set values.
	if _, err := f.SetFieldValue(1000, bitDepth, 382); err != nil {
		t.Fatal(err)
	} else if _, err := f.SetFieldValue(2000, bitDepth, 300); err != nil {
		t.Fatal(err)
	} else if _, err := f.SetFieldValue(3000, bitDepth, 2818); err != nil {
		t.Fatal(err)
	} else if _, err := f.SetFieldValue(4000, bitDepth, 300); err != nil {
		t.Fatal(err)
	} else if _, err := f.SetFieldValue(5000, bitDepth, 2818); err != nil {
		t.Fatal(err)
	} else if _, err := f.SetFieldValue(6000, bitDepth, 2817); err != nil {
		t.Fatal(err)
	} else if _, err := f.SetFieldValue(7000, bitDepth, 0); err != nil {
		t.Fatal(err)
	}

	t.Run("Min", func(t *testing.T) {
		tests := []struct {
			filter *pilosa.Bitmap
			exp    uint64
			cnt    uint64
		}{
			{filter: nil, exp: 0, cnt: 1},
			{filter: pilosa.NewBitmap(2000, 4000, 5000), exp: 300, cnt: 2},
			{filter: pilosa.NewBitmap(2000, 4000), exp: 300, cnt: 2},
			{filter: pilosa.NewBitmap(1), exp: 0, cnt: 0},
			{filter: pilosa.NewBitmap(1000), exp: 382, cnt: 1},
			{filter: pilosa.NewBitmap(7000), exp: 0, cnt: 1},
		}
		for i, test := range tests {
			if min, cnt, err := f.FieldMin(test.filter, bitDepth); err != nil {
				t.Fatal(err)
			} else if min != test.exp {
				t.Errorf("test %d expected min: %v, but got: %v", i, test.exp, min)
			} else if cnt != test.cnt {
				t.Errorf("test %d expected cnt: %v, but got: %v", i, test.cnt, cnt)
			}
		}
	})

	t.Run("Max", func(t *testing.T) {
		tests := []struct {
			filter *pilosa.Bitmap
			exp    uint64
			cnt    uint64
		}{
			{filter: nil, exp: 2818, cnt: 2},
			{filter: pilosa.NewBitmap(2000, 4000, 5000), exp: 2818, cnt: 1},
			{filter: pilosa.NewBitmap(2000, 4000), exp: 300, cnt: 2},
			{filter: pilosa.NewBitmap(1), exp: 0, cnt: 0},
			{filter: pilosa.NewBitmap(1000), exp: 382, cnt: 1},
			{filter: pilosa.NewBitmap(7000), exp: 0, cnt: 1},
		}
		for i, test := range tests {
			if max, cnt, err := f.FieldMax(test.filter, bitDepth); err != nil {
				t.Fatal(err)
			} else if max != test.exp {
				t.Errorf("test %d expected max: %v, but got: %v", i, test.exp, max)
			} else if cnt != test.cnt {
				t.Errorf("test %d expected cnt: %v, but got: %v", i, test.cnt, cnt)
			}
		}
	})
}

// Ensure a fragment query for matching fields.
func TestFragment_FieldRange(t *testing.T) {
	const bitDepth = 16

	t.Run("EQ", func(t *testing.T) {
		f := test.MustOpenFragment("i", "f", pilosa.ViewStandard, 0, "")
		defer f.Close()

		// Set values.
		if _, err := f.SetFieldValue(1000, bitDepth, 382); err != nil {
			t.Fatal(err)
		} else if _, err := f.SetFieldValue(2000, bitDepth, 300); err != nil {
			t.Fatal(err)
		} else if _, err := f.SetFieldValue(3000, bitDepth, 2818); err != nil {
			t.Fatal(err)
		} else if _, err := f.SetFieldValue(4000, bitDepth, 300); err != nil {
			t.Fatal(err)
		}

		// Query for equality.
		if b, err := f.FieldRange(pql.EQ, bitDepth, 300); err != nil {
			t.Fatal(err)
		} else if !reflect.DeepEqual(b.Bits(), []uint64{2000, 4000}) {
			t.Fatalf("unexpected bits: %+v", b.Bits())
		}
	})

	t.Run("NEQ", func(t *testing.T) {
		f := test.MustOpenFragment("i", "f", pilosa.ViewStandard, 0, "")
		defer f.Close()

		// Set values.
		if _, err := f.SetFieldValue(1000, bitDepth, 382); err != nil {
			t.Fatal(err)
		} else if _, err := f.SetFieldValue(2000, bitDepth, 300); err != nil {
			t.Fatal(err)
		} else if _, err := f.SetFieldValue(3000, bitDepth, 2818); err != nil {
			t.Fatal(err)
		} else if _, err := f.SetFieldValue(4000, bitDepth, 300); err != nil {
			t.Fatal(err)
		}

		// Query for inequality.
		if b, err := f.FieldRange(pql.NEQ, bitDepth, 300); err != nil {
			t.Fatal(err)
		} else if !reflect.DeepEqual(b.Bits(), []uint64{1000, 3000}) {
			t.Fatalf("unexpected bits: %+v", b.Bits())
		}
	})

	t.Run("LT", func(t *testing.T) {
		f := test.MustOpenFragment("i", "f", pilosa.ViewStandard, 0, "")
		defer f.Close()

		// Set values.
		if _, err := f.SetFieldValue(1000, bitDepth, 382); err != nil {
			t.Fatal(err)
		} else if _, err := f.SetFieldValue(2000, bitDepth, 300); err != nil {
			t.Fatal(err)
		} else if _, err := f.SetFieldValue(3000, bitDepth, 2817); err != nil {
			t.Fatal(err)
		} else if _, err := f.SetFieldValue(4000, bitDepth, 301); err != nil {
			t.Fatal(err)
		} else if _, err := f.SetFieldValue(5000, bitDepth, 1); err != nil {
			t.Fatal(err)
		} else if _, err := f.SetFieldValue(6000, bitDepth, 0); err != nil {
			t.Fatal(err)
		}

		// Query for fields less than (ending with set bit).
		if b, err := f.FieldRange(pql.LT, bitDepth, 301); err != nil {
			t.Fatal(err)
		} else if !reflect.DeepEqual(b.Bits(), []uint64{2000, 5000, 6000}) {
			t.Fatalf("unexpected bits: %+v", b.Bits())
		}

		// Query for fields less than (ending with unset bit).
		if b, err := f.FieldRange(pql.LT, bitDepth, 300); err != nil {
			t.Fatal(err)
		} else if !reflect.DeepEqual(b.Bits(), []uint64{5000, 6000}) {
			t.Fatalf("unexpected bits: %+v", b.Bits())
		}

		// Query for fields less than or equal to (ending with set bit).
		if b, err := f.FieldRange(pql.LTE, bitDepth, 301); err != nil {
			t.Fatal(err)
		} else if !reflect.DeepEqual(b.Bits(), []uint64{2000, 4000, 5000, 6000}) {
			t.Fatalf("unexpected bits: %+v", b.Bits())
		}

		// Query for fields less than or equal to (ending with unset bit).
		if b, err := f.FieldRange(pql.LTE, bitDepth, 300); err != nil {
			t.Fatal(err)
		} else if !reflect.DeepEqual(b.Bits(), []uint64{2000, 5000, 6000}) {
			t.Fatalf("unexpected bits: %+v", b.Bits())
		}
	})

	t.Run("GT", func(t *testing.T) {
		f := test.MustOpenFragment("i", "f", pilosa.ViewStandard, 0, "")
		defer f.Close()

		// Set values.
		if _, err := f.SetFieldValue(1000, bitDepth, 382); err != nil {
			t.Fatal(err)
		} else if _, err := f.SetFieldValue(2000, bitDepth, 300); err != nil {
			t.Fatal(err)
		} else if _, err := f.SetFieldValue(3000, bitDepth, 2817); err != nil {
			t.Fatal(err)
		} else if _, err := f.SetFieldValue(4000, bitDepth, 301); err != nil {
			t.Fatal(err)
		} else if _, err := f.SetFieldValue(5000, bitDepth, 1); err != nil {
			t.Fatal(err)
		} else if _, err := f.SetFieldValue(6000, bitDepth, 0); err != nil {
			t.Fatal(err)
		}

		// Query for fields greater than (ending with unset bit).
		if b, err := f.FieldRange(pql.GT, bitDepth, 300); err != nil {
			t.Fatal(err)
		} else if !reflect.DeepEqual(b.Bits(), []uint64{1000, 3000, 4000}) {
			t.Fatalf("unexpected bits: %+v", b.Bits())
		}

		// Query for fields greater than (ending with set bit).
		if b, err := f.FieldRange(pql.GT, bitDepth, 301); err != nil {
			t.Fatal(err)
		} else if !reflect.DeepEqual(b.Bits(), []uint64{1000, 3000}) {
			t.Fatalf("unexpected bits: %+v", b.Bits())
		}

		// Query for fields greater than or equal to (ending with unset bit).
		if b, err := f.FieldRange(pql.GTE, bitDepth, 300); err != nil {
			t.Fatal(err)
		} else if !reflect.DeepEqual(b.Bits(), []uint64{1000, 2000, 3000, 4000}) {
			t.Fatalf("unexpected bits: %+v", b.Bits())
		}

		// Query for fields greater than or equal to (ending with set bit).
		if b, err := f.FieldRange(pql.GTE, bitDepth, 301); err != nil {
			t.Fatal(err)
		} else if !reflect.DeepEqual(b.Bits(), []uint64{1000, 3000, 4000}) {
			t.Fatalf("unexpected bits: %+v", b.Bits())
		}
	})

	t.Run("BETWEEN", func(t *testing.T) {
		f := test.MustOpenFragment("i", "f", pilosa.ViewStandard, 0, "")
		defer f.Close()

		// Set values.
		if _, err := f.SetFieldValue(1000, bitDepth, 382); err != nil {
			t.Fatal(err)
		} else if _, err := f.SetFieldValue(2000, bitDepth, 300); err != nil {
			t.Fatal(err)
		} else if _, err := f.SetFieldValue(3000, bitDepth, 2817); err != nil {
			t.Fatal(err)
		} else if _, err := f.SetFieldValue(4000, bitDepth, 301); err != nil {
			t.Fatal(err)
		} else if _, err := f.SetFieldValue(5000, bitDepth, 1); err != nil {
			t.Fatal(err)
		} else if _, err := f.SetFieldValue(6000, bitDepth, 0); err != nil {
			t.Fatal(err)
		}

		// Query for fields greater than (ending with unset bit).
		if b, err := f.FieldRangeBetween(bitDepth, 300, 2817); err != nil {
			t.Fatal(err)
		} else if !reflect.DeepEqual(b.Bits(), []uint64{1000, 2000, 3000, 4000}) {
			t.Fatalf("unexpected bits: %+v", b.Bits())
		}

		// Query for fields greater than (ending with set bit).
		if b, err := f.FieldRangeBetween(bitDepth, 301, 2817); err != nil {
			t.Fatal(err)
		} else if !reflect.DeepEqual(b.Bits(), []uint64{1000, 3000, 4000}) {
			t.Fatalf("unexpected bits: %+v", b.Bits())
		}

		// Query for fields greater than or equal to (ending with unset bit).
		if b, err := f.FieldRangeBetween(bitDepth, 301, 2816); err != nil {
			t.Fatal(err)
		} else if !reflect.DeepEqual(b.Bits(), []uint64{1000, 4000}) {
			t.Fatalf("unexpected bits: %+v", b.Bits())
		}

		// Query for fields greater than or equal to (ending with set bit).
		if b, err := f.FieldRangeBetween(bitDepth, 300, 2816); err != nil {
			t.Fatal(err)
		} else if !reflect.DeepEqual(b.Bits(), []uint64{1000, 2000, 4000}) {
			t.Fatalf("unexpected bits: %+v", b.Bits())
		}
	})
}

// Ensure a fragment can snapshot correctly.
func TestFragment_Snapshot(t *testing.T) {
	f := test.MustOpenFragment("i", "f", pilosa.ViewStandard, 0, "")
	defer f.Close()

	// Set and then clear bits on the fragment.
	if _, err := f.SetBit(1000, 1); err != nil {
		t.Fatal(err)
	} else if _, err := f.SetBit(1000, 2); err != nil {
		t.Fatal(err)
	} else if _, err := f.ClearBit(1000, 1); err != nil {
		t.Fatal(err)
	}

	// Snapshot bitmap and verify data.
	if err := f.Snapshot(); err != nil {
		t.Fatal(err)
	} else if n := f.Row(1000).Count(); n != 1 {
		t.Fatalf("unexpected count: %d", n)
	}

	// Close and reopen the fragment & verify the data.
	if err := f.Reopen(); err != nil {
		t.Fatal(err)
	} else if n := f.Row(1000).Count(); n != 1 {
		t.Fatalf("unexpected count (reopen): %d", n)
	}
}

// Ensure a fragment can iterate over all bits in order.
func TestFragment_ForEachBit(t *testing.T) {
	f := test.MustOpenFragment("i", "f", pilosa.ViewStandard, 0, "")
	defer f.Close()

	// Set bits on the fragment.
	if _, err := f.SetBit(100, 20); err != nil {
		t.Fatal(err)
	} else if _, err := f.SetBit(2, 38); err != nil {
		t.Fatal(err)
	} else if _, err := f.SetBit(2, 37); err != nil {
		t.Fatal(err)
	}

	// Iterate over bits.
	var result [][2]uint64
	if err := f.ForEachBit(func(rowID, columnID uint64) error {
		result = append(result, [2]uint64{rowID, columnID})
		return nil
	}); err != nil {
		t.Fatal(err)
	}

	// Verify bits are correct.
	if !reflect.DeepEqual(result, [][2]uint64{{2, 37}, {2, 38}, {100, 20}}) {
		t.Fatalf("unexpected result: %#v", result)
	}
}

// Ensure a fragment can return the top n results.
func TestFragment_Top(t *testing.T) {
	f := test.MustOpenFragment("i", "f", pilosa.ViewStandard, 0, pilosa.CacheTypeRanked)
	defer f.Close()
	// Set bits on the rows 100, 101, & 102.
	f.MustSetBits(100, 1, 3, 200)
	f.MustSetBits(101, 1)
	f.MustSetBits(102, 1, 2)
	f.RecalculateCache()

	// Retrieve top rows.
	if pairs, err := f.Top(pilosa.TopOptions{N: 2}); err != nil {
		t.Fatal(err)
	} else if len(pairs) != 2 {
		t.Fatalf("unexpected count: %d", len(pairs))
	} else if pairs[0] != (pilosa.Pair{ID: 100, Count: 3}) {
		t.Fatalf("unexpected pair(0): %v", pairs[0])
	} else if pairs[1] != (pilosa.Pair{ID: 102, Count: 2}) {
		t.Fatalf("unexpected pair(1): %v", pairs[1])
	}
}

// Ensure a fragment can filter rows when retrieving the top n rows.
func TestFragment_Top_Filter(t *testing.T) {
	f := test.MustOpenFragment("i", "f", pilosa.ViewStandard, 0, pilosa.CacheTypeRanked)
	defer f.Close()

	// Set bits on the rows 100, 101, & 102.
	f.MustSetBits(100, 1, 3, 200)
	f.MustSetBits(101, 1)
	f.MustSetBits(102, 1, 2)
	f.RecalculateCache()
	// Assign attributes.
	f.RowAttrStore.SetAttrs(101, map[string]interface{}{"x": uint64(10)})
	f.RowAttrStore.SetAttrs(102, map[string]interface{}{"x": uint64(20)})

	// Retrieve top rows.
	if pairs, err := f.Top(pilosa.TopOptions{
		N:            2,
		FilterField:  "x",
		FilterValues: []interface{}{int64(10), int64(15), int64(20)},
	}); err != nil {
		t.Fatal(err)
	} else if len(pairs) != 2 {
		t.Fatalf("unexpected count: %d", len(pairs))
	} else if pairs[0] != (pilosa.Pair{ID: 102, Count: 2}) {
		t.Fatalf("unexpected pair(0): %v", pairs[0])
	} else if pairs[1] != (pilosa.Pair{ID: 101, Count: 1}) {
		t.Fatalf("unexpected pair(1): %v", pairs[1])
	}
}

// Ensure a fragment can return top rows that intersect with an input row.
func TestFragment_TopN_Intersect(t *testing.T) {
	f := test.MustOpenFragment("i", "f", pilosa.ViewStandard, 0, pilosa.CacheTypeRanked)
	defer f.Close()

	// Create an intersecting input row.
	src := pilosa.NewBitmap(1, 2, 3)

	// Set bits on various rows.
	f.MustSetBits(100, 1, 10, 11, 12)    // one intersection
	f.MustSetBits(101, 1, 2, 3, 4)       // three intersections
	f.MustSetBits(102, 1, 2, 4, 5, 6)    // two intersections
	f.MustSetBits(103, 1000, 1001, 1002) // no intersection
	f.RecalculateCache()

	// Retrieve top rows.
	if pairs, err := f.Top(pilosa.TopOptions{N: 3, Src: src}); err != nil {
		t.Fatal(err)
	} else if !reflect.DeepEqual(pairs, []pilosa.Pair{
		{ID: 101, Count: 3},
		{ID: 102, Count: 2},
		{ID: 100, Count: 1},
	}) {
		t.Fatalf("unexpected pairs: %s", spew.Sdump(pairs))
	}
}

// Ensure a fragment can return top rows that have many bits set.
func TestFragment_TopN_Intersect_Large(t *testing.T) {
	if testing.Short() {
		t.Skip("short mode")
	}

	f := test.MustOpenFragment("i", "f", pilosa.ViewStandard, 0, pilosa.CacheTypeRanked)
	defer f.Close()

	// Create an intersecting input row.
	src := pilosa.NewBitmap(
		980, 981, 982, 983, 984, 985, 986, 987, 988, 989,
		990, 991, 992, 993, 994, 995, 996, 997, 998, 999,
	)

	// Set bits on rows 0 - 999. Higher rows have higher bit counts.
	for i := uint64(0); i < 1000; i++ {
		for j := uint64(0); j < i; j++ {
			f.MustSetBits(i, j)
		}
	}
	f.RecalculateCache()

	// Retrieve top rows.
	if pairs, err := f.Top(pilosa.TopOptions{N: 10, Src: src}); err != nil {
		t.Fatal(err)
	} else if !reflect.DeepEqual(pairs, []pilosa.Pair{
		{ID: 999, Count: 19},
		{ID: 998, Count: 18},
		{ID: 997, Count: 17},
		{ID: 996, Count: 16},
		{ID: 995, Count: 15},
		{ID: 994, Count: 14},
		{ID: 993, Count: 13},
		{ID: 992, Count: 12},
		{ID: 991, Count: 11},
		{ID: 990, Count: 10},
	}) {
		t.Fatalf("unexpected pairs: %s", spew.Sdump(pairs))
	}
}

// Ensure a fragment can return top rows when specified by ID.
func TestFragment_TopN_IDs(t *testing.T) {
	f := test.MustOpenFragment("i", "f", pilosa.ViewStandard, 0, pilosa.CacheTypeRanked)
	defer f.Close()

	// Set bits on various rows.
	f.MustSetBits(100, 1, 2, 3)
	f.MustSetBits(101, 4, 5, 6, 7)
	f.MustSetBits(102, 8, 9, 10, 11, 12)

	// Retrieve top rows.
	if pairs, err := f.Top(pilosa.TopOptions{RowIDs: []uint64{100, 101, 200}}); err != nil {
		t.Fatal(err)
	} else if !reflect.DeepEqual(pairs, []pilosa.Pair{
		{ID: 101, Count: 4},
		{ID: 100, Count: 3},
	}) {
		t.Fatalf("unexpected pairs: %s", spew.Sdump(pairs))
	}
}

// Ensure a fragment return none if CacheTypeNone is set
func TestFragment_TopN_NopCache(t *testing.T) {
	f := test.MustOpenFragment("i", "f", pilosa.ViewStandard, 0, pilosa.CacheTypeNone)
	defer f.Close()

	// Set bits on various rows.
	f.MustSetBits(100, 1, 2, 3)
	f.MustSetBits(101, 4, 5, 6, 7)
	f.MustSetBits(102, 8, 9, 10, 11, 12)

	// Retrieve top rows.
	if pairs, err := f.Top(pilosa.TopOptions{RowIDs: []uint64{100, 101, 200}}); err != nil {
		t.Fatal(err)
	} else if !reflect.DeepEqual(pairs, []pilosa.Pair{}) {
		t.Fatalf("unexpected pairs: %s", spew.Sdump(pairs))
	}
}

// Ensure the fragment cache limit works
func TestFragment_TopN_CacheSize(t *testing.T) {
	slice := uint64(0)
	cacheSize := uint32(3)

	// Create Index.
	index := test.MustOpenIndex()
	defer index.Close()

	// Create frame.
	frame, err := index.CreateFrameIfNotExists("f", pilosa.FrameOptions{CacheType: pilosa.CacheTypeRanked, CacheSize: cacheSize})
	if err != nil {
		t.Fatal(err)
	}

	// Create view.
	view, err := frame.CreateViewIfNotExists(pilosa.ViewStandard)
	if err != nil {
		t.Fatal(err)
	}

	// Create fragment.
	frag, err := view.CreateFragmentIfNotExists(slice)
	if err != nil {
		t.Fatal(err)
	}
	// Close the storage so we can re-open it without encountering a flock.
	frag.Close()

	f := &test.Fragment{
		Fragment:     frag,
		RowAttrStore: test.MustOpenAttrStore(),
	}
	f.Fragment.RowAttrStore = f.RowAttrStore
	if err := f.Open(); err != nil {
		panic(err)
	}
	defer f.Close()

	// Set bits on various rows.
	f.MustSetBits(100, 1, 2, 3)
	f.MustSetBits(101, 4, 5, 6, 7)
	f.MustSetBits(102, 8, 9, 10, 11, 12)
	f.MustSetBits(103, 8, 9, 10, 11, 12, 13)
	f.MustSetBits(104, 8, 9, 10, 11, 12, 13, 14)
	f.MustSetBits(105, 10, 11)

	f.RecalculateCache()

	p := []pilosa.Pair{
		{ID: 104, Count: 7},
		{ID: 103, Count: 6},
		{ID: 102, Count: 5},
	}

	// Retrieve top rows.
	if pairs, err := f.Top(pilosa.TopOptions{N: 5}); err != nil {
		t.Fatal(err)
	} else if len(pairs) > int(cacheSize) {
		t.Fatalf("TopN count cannot exceed cache size: %d", cacheSize)
	} else if pairs[0] != (pilosa.Pair{ID: 104, Count: 7}) {
		t.Fatalf("unexpected pair(0): %v", pairs)
	} else if !reflect.DeepEqual(pairs, p) {
		t.Fatalf("Invalid TopN result set: %s", spew.Sdump(pairs))
	}
}

// Ensure fragment can return a checksum for its blocks.
func TestFragment_Checksum(t *testing.T) {
	f := test.MustOpenFragment("i", "f", pilosa.ViewStandard, 0, "")
	defer f.Close()

	// Retrieve checksum and set bits.
	orig := f.Checksum()
	if _, err := f.SetBit(1, 200); err != nil {
		t.Fatal(err)
	} else if _, err := f.SetBit(pilosa.HashBlockSize*2, 200); err != nil {
		t.Fatal(err)
	}

	// Ensure new checksum is different.
	if chksum := f.Checksum(); bytes.Equal(chksum, orig) {
		t.Fatalf("expected checksum to change: %x - %x", chksum, orig)
	}
}

// Ensure fragment can return a checksum for a given block.
func TestFragment_Blocks(t *testing.T) {
	f := test.MustOpenFragment("i", "f", pilosa.ViewStandard, 0, "")
	defer f.Close()

	// Retrieve initial checksum.
	var prev []pilosa.FragmentBlock

	// Set first bit.
	if _, err := f.SetBit(0, 0); err != nil {
		t.Fatal(err)
	}
	blocks := f.Blocks()
	if blocks[0].Checksum == nil {
		t.Fatalf("expected checksum: %x", blocks[0].Checksum)
	}
	prev = blocks

	// Set bit on different row.
	if _, err := f.SetBit(20, 0); err != nil {
		t.Fatal(err)
	}
	blocks = f.Blocks()
	if bytes.Equal(blocks[0].Checksum, prev[0].Checksum) {
		t.Fatalf("expected checksum to change: %x", blocks[0].Checksum)
	}
	prev = blocks

	// Set bit on different column.
	if _, err := f.SetBit(20, 100); err != nil {
		t.Fatal(err)
	}
	blocks = f.Blocks()
	if bytes.Equal(blocks[0].Checksum, prev[0].Checksum) {
		t.Fatalf("expected checksum to change: %x", blocks[0].Checksum)
	}
}

// Ensure fragment returns an empty checksum if no data exists for a block.
func TestFragment_Blocks_Empty(t *testing.T) {
	f := test.MustOpenFragment("i", "f", pilosa.ViewStandard, 0, "")
	defer f.Close()

	// Set bits on a different block.
	if _, err := f.SetBit(100, 1); err != nil {
		t.Fatal(err)
	}

	// Ensure checksum for block 1 is blank.
	if blocks := f.Blocks(); len(blocks) != 1 {
		t.Fatalf("unexpected block count: %d", len(blocks))
	} else if blocks[0].ID != 1 {
		t.Fatalf("unexpected block id: %d", blocks[0].ID)
	}
}

// Ensure a fragment's cache can be persisted between restarts.
func TestFragment_LRUCache_Persistence(t *testing.T) {
	f := test.MustOpenFragment("i", "f", pilosa.ViewStandard, 0, pilosa.CacheTypeLRU)
	defer f.Close()

	// Set bits on the fragment.
	for i := uint64(0); i < 1000; i++ {
		if _, err := f.SetBit(i, 0); err != nil {
			t.Fatal(err)
		}
	}

	// Verify correct cache type and size.
	if cache, ok := f.Cache().(*pilosa.LRUCache); !ok {
		t.Fatalf("unexpected cache: %T", f.Cache())
	} else if cache.Len() != 1000 {
		t.Fatalf("unexpected cache len: %d", cache.Len())
	}

	// Reopen the fragment.
	if err := f.Reopen(); err != nil {
		t.Fatal(err)
	}

	// Re-verify correct cache type and size.
	if cache, ok := f.Cache().(*pilosa.LRUCache); !ok {
		t.Fatalf("unexpected cache: %T", f.Cache())
	} else if cache.Len() != 1000 {
		t.Fatalf("unexpected cache len: %d", cache.Len())
	}
}

// Ensure a fragment's cache can be persisted between restarts.
func TestFragment_RankCache_Persistence(t *testing.T) {
	index := test.MustOpenIndex()
	defer index.Close()

	// Create frame.
	frame, err := index.CreateFrameIfNotExists("f", pilosa.FrameOptions{CacheType: pilosa.CacheTypeRanked})
	if err != nil {
		t.Fatal(err)
	}

	// Create view.
	view, err := frame.CreateViewIfNotExists(pilosa.ViewStandard)
	if err != nil {
		t.Fatal(err)
	}

	// Create fragment.
	f, err := view.CreateFragmentIfNotExists(0)
	if err != nil {
		t.Fatal(err)
	}

	// Set bits on the fragment.
	for i := uint64(0); i < 1000; i++ {
		if _, err := f.SetBit(i, 0); err != nil {
			t.Fatal(err)
		}
	}

	// Verify correct cache type and size.
	if cache, ok := f.Cache().(*pilosa.RankCache); !ok {
		t.Fatalf("unexpected cache: %T", f.Cache())
	} else if cache.Len() != 1000 {
		t.Fatalf("unexpected cache len: %d", cache.Len())
	}

	// Reopen the index.
	if err := index.Reopen(); err != nil {
		t.Fatal(err)
	}

	// Re-fetch fragment.
	f = index.Frame("f").View(pilosa.ViewStandard).Fragment(0)

	// Re-verify correct cache type and size.
	if cache, ok := f.Cache().(*pilosa.RankCache); !ok {
		t.Fatalf("unexpected cache: %T", f.Cache())
	} else if cache.Len() != 1000 {
		t.Fatalf("unexpected cache len: %d", cache.Len())
	}
}

// Ensure a fragment can be copied to another fragment.
func TestFragment_WriteTo_ReadFrom(t *testing.T) {
	f0 := test.MustOpenFragment("i", "f", pilosa.ViewStandard, 0, "")
	defer f0.Close()

	// Set and then clear bits on the fragment.
	if _, err := f0.SetBit(1000, 1); err != nil {
		t.Fatal(err)
	} else if _, err := f0.SetBit(1000, 2); err != nil {
		t.Fatal(err)
	} else if _, err := f0.ClearBit(1000, 1); err != nil {
		t.Fatal(err)
	}

	// Verify cache is populated.
	if n := f0.Cache().Len(); n != 1 {
		t.Fatalf("unexpected cache size: %d", n)
	}

	// Write fragment to a buffer.
	var buf bytes.Buffer
	wn, err := f0.WriteTo(&buf)
	if err != nil {
		t.Fatal(err)
	}

	// Read into another fragment.
	f1 := test.MustOpenFragment("i", "f", pilosa.ViewStandard, 0, "")
	if rn, err := f1.ReadFrom(&buf); err != nil {
		t.Fatal(err)
	} else if wn != rn {
		t.Fatalf("read/write byte count mismatch: wn=%d, rn=%d", wn, rn)
	}

	// Verify cache is in other fragment.
	if n := f1.Cache().Len(); n != 1 {
		t.Fatalf("unexpected cache size: %d", n)
	}

	// Verify data in other fragment.
	if a := f1.Row(1000).Bits(); !reflect.DeepEqual(a, []uint64{2}) {
		t.Fatalf("unexpected bits: %+v", a)
	}

	// Close and reopen the fragment & verify the data.
	if err := f1.Reopen(); err != nil {
		t.Fatal(err)
	} else if n := f1.Cache().Len(); n != 1 {
		t.Fatalf("unexpected cache size (reopen): %d", n)
	} else if a := f1.Row(1000).Bits(); !reflect.DeepEqual(a, []uint64{2}) {
		t.Fatalf("unexpected bits (reopen): %+v", a)
	}
}

func BenchmarkFragment_Blocks(b *testing.B) {
	if *FragmentPath == "" {
		b.Skip("no fragment specified")
	}

	// Open the fragment specified by the path.
	f := pilosa.NewFragment(*FragmentPath, "i", "f", pilosa.ViewStandard, 0)
	if err := f.Open(); err != nil {
		b.Fatal(err)
	}
	defer f.Close()

	// Reset timer and execute benchmark.
	b.ResetTimer()
	for i := 0; i < b.N; i++ {
		if a := f.Blocks(); len(a) == 0 {
			b.Fatal("no blocks in fragment")
		}
	}
}

func BenchmarkFragment_IntersectionCount(b *testing.B) {
	f := test.MustOpenFragment("i", "f", pilosa.ViewStandard, 0, "")
	defer f.Close()
	f.MaxOpN = math.MaxInt32

	// Generate some intersecting data.
	for i := 0; i < 10000; i += 2 {
		if _, err := f.SetBit(1, uint64(i)); err != nil {
			b.Fatal(err)
		}
	}
	for i := 0; i < 10000; i += 3 {
		if _, err := f.SetBit(2, uint64(i)); err != nil {
			b.Fatal(err)
		}
	}

	// Snapshot to disk before benchmarking.
	if err := f.Snapshot(); err != nil {
		b.Fatal(err)
	}

	// Start benchmark
	b.ResetTimer()
	for i := 0; i < b.N; i++ {
		if n := f.Row(1).IntersectionCount(f.Row(2)); n == 0 {
			b.Fatalf("unexpected count: %d", n)
		}
	}
}

func TestFragment_Tanimoto(t *testing.T) {
	f := test.MustOpenFragment("i", "f", pilosa.ViewStandard, 0, pilosa.CacheTypeRanked)
	defer f.Close()

	src := pilosa.NewBitmap(1, 2, 3)

	// Set bits on the rows 100, 101, & 102.
	f.MustSetBits(100, 1, 3, 2, 200)
	f.MustSetBits(101, 1, 3)
	f.MustSetBits(102, 1, 2, 10, 12)
	f.RecalculateCache()

	if pairs, err := f.Top(pilosa.TopOptions{TanimotoThreshold: 50, Src: src}); err != nil {
		t.Fatal(err)
	} else if len(pairs) != 2 {
		t.Fatalf("unexpected count: %d", len(pairs))
	} else if pairs[0] != (pilosa.Pair{ID: 100, Count: 3}) {
		t.Fatalf("unexpected pair(0): %v", pairs[0])
	} else if pairs[1] != (pilosa.Pair{ID: 101, Count: 2}) {
		t.Fatalf("unexpected pair(1): %v", pairs[1])
	}
}

func TestFragment_Zero_Tanimoto(t *testing.T) {
	f := test.MustOpenFragment("i", "f", pilosa.ViewStandard, 0, pilosa.CacheTypeRanked)
	defer f.Close()

	src := pilosa.NewBitmap(1, 2, 3)

	// Set bits on the rows 100, 101, & 102.
	f.MustSetBits(100, 1, 3, 2, 200)
	f.MustSetBits(101, 1, 3)
	f.MustSetBits(102, 1, 2, 10, 12)
	f.RecalculateCache()

	if pairs, err := f.Top(pilosa.TopOptions{TanimotoThreshold: 0, Src: src}); err != nil {
		t.Fatal(err)
	} else if len(pairs) != 3 {
		t.Fatalf("unexpected count: %d", len(pairs))
	} else if pairs[0] != (pilosa.Pair{ID: 100, Count: 3}) {
		t.Fatalf("unexpected pair(0): %v", pairs[0])
	} else if pairs[1] != (pilosa.Pair{ID: 101, Count: 2}) {
		t.Fatalf("unexpected pair(1): %v", pairs[1])
	} else if pairs[2] != (pilosa.Pair{ID: 102, Count: 2}) {
		t.Fatalf("unexpected pair(1): %v", pairs[2])
	}
}

func TestFragment_Snapshot_Run(t *testing.T) {
	f := test.MustOpenFragment("i", "f", pilosa.ViewStandard, 0, "")
	defer f.Close()

	// Set bits on the fragment.
	for i := uint64(1); i < 3; i++ {
		if _, err := f.SetBit(1000, i); err != nil {
			t.Fatal(err)
		}
	}

	// Snapshot bitmap and verify data.
	if err := f.Snapshot(); err != nil {
		t.Fatal(err)
	} else if n := f.Row(1000).Count(); n != 2 {
		t.Fatalf("unexpected count: %d", n)
	}

	// Close and reopen the fragment & verify the data.
	if err := f.Reopen(); err != nil {
		t.Fatal(err)
	} else if n := f.Row(1000).Count(); n != 2 {
		t.Fatalf("unexpected count (reopen): %d", n)
	}
}

func BenchmarkFragment_Snapshot(b *testing.B) {
	if *FragmentPath == "" {
		b.Skip("no fragment specified")
	}

<<<<<<< HEAD
	b.ReportAllocs()
=======
>>>>>>> 762b5550
	// Open the fragment specified by the path.
	f := pilosa.NewFragment(*FragmentPath, "i", "f", pilosa.ViewStandard, 0)
	if err := f.Open(); err != nil {
		b.Fatal(err)
	}
	defer f.Close()
<<<<<<< HEAD
	b.ResetTimer()
	// Reset timer and execute benchmark.
=======

	// Reset timer and execute benchmark.
	b.ResetTimer()
	b.ReportAllocs()
>>>>>>> 762b5550
	for i := 0; i < b.N; i++ {
		err := f.Snapshot()
		if err != nil {
			b.Fatalf("unexpected count (reopen): %s", err)
		}
	}
<<<<<<< HEAD
=======
}
func BenchmarkFragment_FullSnapshot(b *testing.B) {
	f := test.MustOpenFragment("i", "f", pilosa.ViewStandard, 0, "")
	defer f.Close()
	// Generate some intersecting data.
	maxX := 1048576 / 2
	sz := maxX
	rows := make([]uint64, sz, sz)
	cols := make([]uint64, sz, sz)

	max := 0
	for row := 0; row < 100; row++ {
		val := 1
		i := 0
		for col := 0; col < SliceWidth/2; col++ {
			rows[i] = uint64(row)
			cols[i] = uint64(val)
			val += 2
			i++
		}
		if err := f.Import(rows, cols); err != nil {
			b.Fatalf("Error Building Sample: %s", err)
		}
		if row > max {
			max = row
		}
	}

	b.ResetTimer()
	b.ReportAllocs()

	for i := 0; i < b.N; i++ {
		if err := f.Snapshot(); err != nil {
			b.Fatal(err)
		}
	}
}

func BenchmarkFragment_Import(b *testing.B) {
	f := test.MustOpenFragment("i", "f", pilosa.ViewStandard, 0, "")
	defer f.Close()
	maxX := 1048576 * 5 * 2
	sz := maxX
	rows := make([]uint64, sz, sz)
	cols := make([]uint64, sz, sz)
	i := 0
	for row := 0; row < 100; row++ {
		val := 1
		for col := 0; col < SliceWidth/2; col++ {
			rows[i] = uint64(row)
			cols[i] = uint64(val)
			val += 2
			i++
		}
		if i == maxX {
			break
		}
	}
	b.ResetTimer()
	b.ReportAllocs()
	for i := 0; i < b.N; i++ {
		if err := f.Import(rows, cols); err != nil {
			b.Fatalf("Error Building Sample: %s", err)
		}
	}
>>>>>>> 762b5550
}<|MERGE_RESOLUTION|>--- conflicted
+++ resolved
@@ -1147,104 +1147,4 @@
 	} else if n := f.Row(1000).Count(); n != 2 {
 		t.Fatalf("unexpected count (reopen): %d", n)
 	}
-}
-
-func BenchmarkFragment_Snapshot(b *testing.B) {
-	if *FragmentPath == "" {
-		b.Skip("no fragment specified")
-	}
-
-<<<<<<< HEAD
-	b.ReportAllocs()
-=======
->>>>>>> 762b5550
-	// Open the fragment specified by the path.
-	f := pilosa.NewFragment(*FragmentPath, "i", "f", pilosa.ViewStandard, 0)
-	if err := f.Open(); err != nil {
-		b.Fatal(err)
-	}
-	defer f.Close()
-<<<<<<< HEAD
-	b.ResetTimer()
-	// Reset timer and execute benchmark.
-=======
-
-	// Reset timer and execute benchmark.
-	b.ResetTimer()
-	b.ReportAllocs()
->>>>>>> 762b5550
-	for i := 0; i < b.N; i++ {
-		err := f.Snapshot()
-		if err != nil {
-			b.Fatalf("unexpected count (reopen): %s", err)
-		}
-	}
-<<<<<<< HEAD
-=======
-}
-func BenchmarkFragment_FullSnapshot(b *testing.B) {
-	f := test.MustOpenFragment("i", "f", pilosa.ViewStandard, 0, "")
-	defer f.Close()
-	// Generate some intersecting data.
-	maxX := 1048576 / 2
-	sz := maxX
-	rows := make([]uint64, sz, sz)
-	cols := make([]uint64, sz, sz)
-
-	max := 0
-	for row := 0; row < 100; row++ {
-		val := 1
-		i := 0
-		for col := 0; col < SliceWidth/2; col++ {
-			rows[i] = uint64(row)
-			cols[i] = uint64(val)
-			val += 2
-			i++
-		}
-		if err := f.Import(rows, cols); err != nil {
-			b.Fatalf("Error Building Sample: %s", err)
-		}
-		if row > max {
-			max = row
-		}
-	}
-
-	b.ResetTimer()
-	b.ReportAllocs()
-
-	for i := 0; i < b.N; i++ {
-		if err := f.Snapshot(); err != nil {
-			b.Fatal(err)
-		}
-	}
-}
-
-func BenchmarkFragment_Import(b *testing.B) {
-	f := test.MustOpenFragment("i", "f", pilosa.ViewStandard, 0, "")
-	defer f.Close()
-	maxX := 1048576 * 5 * 2
-	sz := maxX
-	rows := make([]uint64, sz, sz)
-	cols := make([]uint64, sz, sz)
-	i := 0
-	for row := 0; row < 100; row++ {
-		val := 1
-		for col := 0; col < SliceWidth/2; col++ {
-			rows[i] = uint64(row)
-			cols[i] = uint64(val)
-			val += 2
-			i++
-		}
-		if i == maxX {
-			break
-		}
-	}
-	b.ResetTimer()
-	b.ReportAllocs()
-	for i := 0; i < b.N; i++ {
-		if err := f.Import(rows, cols); err != nil {
-			b.Fatalf("Error Building Sample: %s", err)
-		}
-	}
->>>>>>> 762b5550
 }