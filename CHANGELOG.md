--- conflicted
+++ resolved
@@ -5,8 +5,6 @@
 The format is based on [Keep a Changelog](http://keepachangelog.com/)
 and this project adheres to [Semantic Versioning](http://semver.org/).
 
-<<<<<<< HEAD
-=======
 ## [0.8.4] - 2018-01-10
 
 This version contains 4 contributions from 3 contributors. There are 17 files changed, 974 insertions, and 221 deletions.
@@ -46,7 +44,6 @@
 - Fix CountOpenFiles() fatal crash ([#969](https://github.com/pilosa/pilosa/pull/969))
 - Fix version check when local is greater than pilosa.com ([#968](https://github.com/pilosa/pilosa/pull/968))
 
->>>>>>> 09f07a64
 ## [0.8.0] - 2017-11-15
 
 This version contains 31 contributions from 8 contributors. There are 84 files changed, 3,732 insertions, and 1,428 deletions.
