// Copyright 2017 Pilosa Corp.
//
// Licensed under the Apache License, Version 2.0 (the "License");
// you may not use this file except in compliance with the License.
// You may obtain a copy of the License at
//
//     http://www.apache.org/licenses/LICENSE-2.0
//
// Unless required by applicable law or agreed to in writing, software
// distributed under the License is distributed on an "AS IS" BASIS,
// WITHOUT WARRANTIES OR CONDITIONS OF ANY KIND, either express or implied.
// See the License for the specific language governing permissions and
// limitations under the License.

// Package roaring implements roaring bitmaps with support for incremental changes.
package roaring

import (
	"encoding/binary"
	"errors"
	"fmt"
	"hash/fnv"
	"io"
	"math/bits"
	"sort"
	"unsafe"
)

const (
	// magicNumber is an identifier, in bytes 0-1 of the file.
	magicNumber = uint32(12348)

	// storageVersion indicates the storage version, in bytes 2-3.
	storageVersion = uint32(0)

	// cookie is the first four bytes in a roaring bitmap file,
	// formed by joining magicNumber and storageVersion
	cookie = magicNumber + storageVersion<<16

	// headerBaseSize is the size in bytes of the cookie and key count at the
	// beginning of a file.
	headerBaseSize = 4 + 4

	// runCountHeaderSize is the size in bytes of the run count stored
	// at the beginning of every serialized run container.
	runCountHeaderSize = 2

	// interval32Size is the size of a single run in a container.runs.
	interval16Size = 4

	// bitmapN is the number of values in a container.bitmap.
	bitmapN = (1 << 16) / 64

	//containerArray indicates a container of bit position values
	containerArray = byte(1)

	//containerBitmap indicates a container of bits packed in a uint64 array block
	containerBitmap = byte(2)

	//containerRun  indicates a container of run encoded bits
	containerRun = byte(3)

	maxContainerVal = 0xffff
)

type Containers interface {
	// Get returns nil if the key does not exist.
	Get(key uint64) *Container

	// Put adds the container at key.
	Put(key uint64, c *Container)

	// PutContainerValues updates an existing container at key.
	// If a container does not exist for key, a new one is allocated.
	PutContainerValues(key uint64, containerType byte, n int, mapped bool)

	// Remove takes the container at key out.
	Remove(key uint64)

	// GetOrCreate returns the container at key, creating a new empty container if necessary.
	GetOrCreate(key uint64) *Container

	// Clone does a deep copy of Containers, including cloning all containers contained.
	Clone() Containers

	// Last returns the highest key and associated container.
	Last() (key uint64, c *Container)

	// Size returns the number of containers stored.
	Size() int

	// Iterator returns a Contiterator which after a call to Next(), a call to Value() will
	// return the first container at or after key. found will be true if a
	// container is found at key.
	Iterator(key uint64) (citer ContainerIterator, found bool)
<<<<<<< HEAD
	//Reset will clear the containers collection to allow for recycling during snapshot
	Reset()

=======
	Count() uint64
	//Reset will clear the containers collection to allow for recycling during snapshot
	Reset()
>>>>>>> 25622920
}

type ContainerIterator interface {
	Next() bool
	Value() (uint64, *Container)
}

// Bitmap represents a roaring bitmap.
type Bitmap struct {
	Containers Containers

	// Number of operations written to the writer.
	opN int

	// Writer where operations are appended to.
	OpWriter io.Writer
}

// NewBitmap returns a Bitmap with an initial set of values.
func NewBitmap(a ...uint64) *Bitmap {
	b := &Bitmap{
		Containers: newSliceContainers(),
	}
	b.Add(a...)
	return b
}

// NewFileBitmap returns a Bitmap with an initial set of values, used for file storage.
// By default, this is a copy of NewBitmap, but is replaced with B+Tree in server/enterprise.go
var NewFileBitmap func(a ...uint64) *Bitmap = NewBitmap

// Clone returns a heap allocated copy of the bitmap.
// Note: The OpWriter IS NOT copied to the new bitmap.
func (b *Bitmap) Clone() *Bitmap {
	if b == nil {
		return nil
	}

	// Create a copy of the bitmap structure.
	other := &Bitmap{
		Containers: b.Containers.Clone(),
	}

	return other
}

// Add adds values to the bitmap.
func (b *Bitmap) Add(a ...uint64) (changed bool, err error) {
	changed = false
	for _, v := range a {
		// Create an add operation.
		op := &op{typ: opTypeAdd, value: v}

		// Write operation to op log.
		if err := b.writeOp(op); err != nil {
			return false, err
		}

		// Apply to the in-memory bitmap.
		if op.apply(b) {
			changed = true

		}
	}

	return changed, nil
}

func (b *Bitmap) add(v uint64) bool {
	cont := b.Containers.GetOrCreate(highbits(v))
	return cont.add(lowbits(v))
}

// Contains returns true if v is in the bitmap.
func (b *Bitmap) Contains(v uint64) bool {
	c := b.Containers.Get(highbits(v))
	if c == nil {
		return false
	}
	return c.contains(lowbits(v))
}

// Remove removes values from the bitmap.
func (b *Bitmap) Remove(a ...uint64) (changed bool, err error) {
	changed = false
	for _, v := range a {
		// Create an add operation.
		op := &op{typ: opTypeRemove, value: v}

		// Write operation to op log.
		if err := b.writeOp(op); err != nil {
			return false, err
		}

		// Apply operation to the bitmap.
		if op.apply(b) {
			changed = true
		}
	}
	return changed, nil
}

func (b *Bitmap) remove(v uint64) bool {
	c := b.Containers.Get(highbits(v))
	if c == nil {
		return false
	}
	// TODO - do nil check inside c.remove?
	return c.remove(lowbits(v))
}

// Max returns the highest value in the bitmap.
// Returns zero if the bitmap is empty.
func (b *Bitmap) Max() uint64 {
	if b.Containers.Size() == 0 {
		return 0
	}

	hb, c := b.Containers.Last()
	lb := c.max()
	return hb<<16 | uint64(lb)
}

// Count returns the number of bits set in the bitmap.
func (b *Bitmap) Count() (n uint64) {
	return b.Containers.Count()
}

// CountRange returns the number of bits set between [start, end).
func (b *Bitmap) CountRange(start, end uint64) (n uint64) {
	if b.Containers.Size() == 0 {
		return
	}

	skey := highbits(start)
	ekey := highbits(end)

	citer, found := b.Containers.Iterator(highbits(start))
	// If range is entirely in one container then just count that range.
	if found && skey == ekey {
		citer.Next()
		_, c := citer.Value()
		return uint64(c.countRange(int(lowbits(start)), int(lowbits(end))))
	}

	for citer.Next() {
		k, c := citer.Value()
		if k < skey {
			// TODO remove once we've validated this stuff works
			panic("should be impossible for k to be less than skey")
		}
		if k == skey {
			n += uint64(c.countRange(int(lowbits(start)), maxContainerVal+1))
			continue
		}
		if k < ekey {
			n += uint64(c.n)
			continue
		}
		if k == ekey {
			n += uint64(c.countRange(0, int(lowbits(end))))
			break
		}
		if k > ekey {
			break
		}
	}
	return n
}

// Slice returns a slice of all integers in the bitmap.
func (b *Bitmap) Slice() []uint64 {
	var a []uint64
	itr := b.Iterator()
	itr.Seek(0)

	for v, eof := itr.Next(); !eof; v, eof = itr.Next() {
		a = append(a, v)
	}
	return a
}

// SliceRange returns a slice of integers between [start, end).
func (b *Bitmap) SliceRange(start, end uint64) []uint64 {
	var a []uint64
	itr := b.Iterator()
	itr.Seek(start)
	for v, eof := itr.Next(); !eof && v < end; v, eof = itr.Next() {
		a = append(a, v)
	}
	return a
}

// ForEach executes fn for each value in the bitmap.
func (b *Bitmap) ForEach(fn func(uint64)) {
	itr := b.Iterator()
	itr.Seek(0)
	for v, eof := itr.Next(); !eof; v, eof = itr.Next() {
		fn(v)
	}
}

// ForEachRange executes fn for each value in the bitmap between [start, end).
func (b *Bitmap) ForEachRange(start, end uint64, fn func(uint64)) {
	itr := b.Iterator()
	itr.Seek(start)
	for v, eof := itr.Next(); !eof && v < end; v, eof = itr.Next() {
		fn(v)
	}
}

// OffsetRange returns a new bitmap with a containers offset by start.
func (b *Bitmap) OffsetRange(offset, start, end uint64) *Bitmap {
	if lowbits(offset) != 0 {
		panic("offset must not contain low bits")
	}
	if lowbits(start) != 0 {
		panic("range start must not contain low bits")
	}
	if lowbits(end) != 0 {
		panic("range end must not contain low bits")
	}

	off := highbits(offset)
	hi0, hi1 := highbits(start), highbits(end)
	citer, _ := b.Containers.Iterator(hi0)
	other := NewBitmap()
	for citer.Next() {
		k, c := citer.Value()
		if k >= hi1 {
			break
		}
		other.Containers.Put(off+(k-hi0), c)
	}
	return other
}

// container returns the container with the given key.
func (b *Bitmap) container(key uint64) *Container {
	return b.Containers.Get(key)
}

// IntersectionCount returns the number of set bits that would result in an
// intersection between b and other. It is more efficient than actually
// intersecting the two and counting the result.
func (b *Bitmap) IntersectionCount(other *Bitmap) uint64 {
	var n uint64
	iiter, _ := b.Containers.Iterator(0)
	jiter, _ := other.Containers.Iterator(0)
	i, j := iiter.Next(), jiter.Next()
	ki, ci := iiter.Value()
	kj, cj := jiter.Value()
	for i && j {
		if ki < kj {
			i = iiter.Next()
			ki, ci = iiter.Value()
		} else if ki > kj {
			j = jiter.Next()
			kj, cj = jiter.Value()
		} else {
			n += uint64(intersectionCount(ci, cj))
			i, j = iiter.Next(), jiter.Next()
			ki, ci = iiter.Value()
			kj, cj = jiter.Value()
		}
	}
	return n
}

// Intersect returns the intersection of b and other.
func (b *Bitmap) Intersect(other *Bitmap) *Bitmap {
	output := NewBitmap()
	iiter, _ := b.Containers.Iterator(0)
	jiter, _ := other.Containers.Iterator(0)
	i, j := iiter.Next(), jiter.Next()
	ki, ci := iiter.Value()
	kj, cj := jiter.Value()
	for i && j {
		if ki < kj {
			i = iiter.Next()
			ki, ci = iiter.Value()
		} else if ki > kj {
			j = jiter.Next()
			kj, cj = jiter.Value()
		} else { // ki == kj
			output.Containers.Put(ki, intersect(ci, cj))
			i, j = iiter.Next(), jiter.Next()
			ki, ci = iiter.Value()
			kj, cj = jiter.Value()
		}
	}
	return output
}

// Union returns the bitwise union of b and other.
func (b *Bitmap) Union(other *Bitmap) *Bitmap {
	output := NewBitmap()

	iiter, _ := b.Containers.Iterator(0)
	jiter, _ := other.Containers.Iterator(0)
	i, j := iiter.Next(), jiter.Next()
	ki, ci := iiter.Value()
	kj, cj := jiter.Value()
	for i || j {
		if i && (!j || ki < kj) {
			output.Containers.Put(ki, ci.Clone())
			i = iiter.Next()
			ki, ci = iiter.Value()
		} else if j && (!i || ki > kj) {
			output.Containers.Put(kj, cj.Clone())
			j = jiter.Next()
			kj, cj = jiter.Value()
		} else { // ki == kj
			output.Containers.Put(ki, union(ci, cj))
			i, j = iiter.Next(), jiter.Next()
			ki, ci = iiter.Value()
			kj, cj = jiter.Value()
		}
	}
	return output
}

// Difference returns the difference of b and other.
func (b *Bitmap) Difference(other *Bitmap) *Bitmap {
	output := NewBitmap()

	iiter, _ := b.Containers.Iterator(0)
	jiter, _ := other.Containers.Iterator(0)
	i, j := iiter.Next(), jiter.Next()
	ki, ci := iiter.Value()
	kj, cj := jiter.Value()
	for i || j {
		if i && (!j || ki < kj) {
			output.Containers.Put(ki, ci.Clone())
			i = iiter.Next()
			ki, ci = iiter.Value()
		} else if j && (!i || ki > kj) {
			j = jiter.Next()
			kj, cj = jiter.Value()
		} else { // ki == kj
			output.Containers.Put(ki, difference(ci, cj))
			i, j = iiter.Next(), jiter.Next()
			ki, ci = iiter.Value()
			kj, cj = jiter.Value()
		}
	}
	return output
}

// Xor returns the bitwise exclusive or of b and other.
func (b *Bitmap) Xor(other *Bitmap) *Bitmap {
	output := NewBitmap()

	iiter, _ := b.Containers.Iterator(0)
	jiter, _ := other.Containers.Iterator(0)
	i, j := iiter.Next(), jiter.Next()
	ki, ci := iiter.Value()
	kj, cj := jiter.Value()
	for i || j {
		if i && (!j || ki < kj) {
			output.Containers.Put(ki, ci.Clone())
			i = iiter.Next()
			ki, ci = iiter.Value()
		} else if j && (!i || ki > kj) {
			output.Containers.Put(kj, cj.Clone())
			j = jiter.Next()
			kj, cj = jiter.Value()
		} else { // ki == kj
			output.Containers.Put(ki, xor(ci, cj))
			i, j = iiter.Next(), jiter.Next()
			ki, ci = iiter.Value()
			kj, cj = jiter.Value()
		}
	}
	return output
}

// removeEmptyContainers deletes all containers that have a count of zero.
func (b *Bitmap) removeEmptyContainers() {
	citer, _ := b.Containers.Iterator(0)
	for citer.Next() {
		k, c := citer.Value()
		if c.n == 0 {
			b.Containers.Remove(k)
		}
	}
}
func (b *Bitmap) countEmptyContainers() int {
	result := 0
	citer, _ := b.Containers.Iterator(0)
	for citer.Next() {
		_, c := citer.Value()
		if c.n == 0 {
			result++
		}
	}
	return result
}

// Optimize converts array and bitmap containers to run containers as necessary.
func (b *Bitmap) Optimize() {
	citer, _ := b.Containers.Iterator(0)
	for citer.Next() {
		_, c := citer.Value()
		c.optimize()
	}
}

type errWriter struct {
	w   io.Writer
	err error
	n   int
}

func (ew *errWriter) WriteUint16(b []byte, v uint16) {
	if ew.err != nil {
		return
	}
	var n int
	binary.LittleEndian.PutUint16(b, v)
	n, ew.err = ew.w.Write(b)
	ew.n += n
}
func (ew *errWriter) WriteUint32(b []byte, v uint32) {
	if ew.err != nil {
		return
	}
	var n int
	binary.LittleEndian.PutUint32(b, v)
	n, ew.err = ew.w.Write(b)
	ew.n += n
}

func (ew *errWriter) WriteUint64(b []byte, v uint64) {
	if ew.err != nil {
		return
	}
	var n int
	binary.LittleEndian.PutUint64(b, v)
	n, ew.err = ew.w.Write(b)
	ew.n += n
}

// WriteTo writes b to w.
func (b *Bitmap) WriteTo(w io.Writer) (n int64, err error) {
	b.Optimize()
	// Remove empty containers before persisting.
	//b.removeEmptyContainers()

	containerCount := b.Containers.Size() - b.countEmptyContainers()
	headerSize := headerBaseSize
	byte2 := make([]byte, 2)
	byte4 := make([]byte, 4)
	byte8 := make([]byte, 8)

	// Build header before writing individual container blocks.
	// Metadata for each container is 8+2+2+4 = sizeof(key) + sizeof(containerType)+sizeof(cardinality) + sizeof(file offset)
	// Cookie header section.
	ew := &errWriter{
		w: w,
		n: 0,
	}

	ew.WriteUint32(byte4, cookie)
	ew.WriteUint32(byte4, uint32(containerCount))

	// Descriptive header section: encode keys and cardinality.
	// Key and cardinality are stored interleaved here, 12 bytes per container.
	citer, _ := b.Containers.Iterator(0)
	for citer.Next() {
		key, c := citer.Value()
		// Verify container count before writing.
		// TODO: instead of commenting this out, we need to make it a configuration option
		//count := c.count()
		//assert(c.count() == c.n, "cannot write container count, mismatch: count=%d, n=%d", count, c.n)
		if c.n > 0 {
			ew.WriteUint64(byte8, key)
			ew.WriteUint16(byte2, uint16(c.containerType))
			ew.WriteUint16(byte2, uint16(c.n-1))
		}

	}

	// Offset header section: write the offset for each container block.
	// 4 bytes per container.
	offset := uint32(headerSize + (containerCount * (8 + 2 + 2 + 4)))
	citer, _ = b.Containers.Iterator(0)
	for citer.Next() {
		_, c := citer.Value()
		if c.n > 0 {
			ew.WriteUint32(byte4, offset)
			offset += uint32(c.size())
		}

	}
	if ew.err != nil {
		return int64(ew.n), ew.err
	}

	n = int64(headerSize + (containerCount * (8 + 2 + 2 + 4)))

	// Container storage section: write each container block.
	citer, _ = b.Containers.Iterator(0)
	for citer.Next() {
		_, c := citer.Value()
		if c.n > 0 {
			nn, err := c.WriteTo(w)
			n += nn
			if err != nil {
				return n, err
			}
		}
	}
	return n, nil
}

// UnmarshalBinary decodes b from a binary-encoded byte slice.
func (b *Bitmap) UnmarshalBinary(data []byte) error {
	if len(data) < headerBaseSize {
		return errors.New("data too small")
	}

	// Verify the first two bytes are a valid magicNumber, and second two bytes match current storageVersion.
	fileMagic := uint32(binary.LittleEndian.Uint16(data[0:2]))
	fileVersion := uint32(binary.LittleEndian.Uint16(data[2:4]))
	if fileMagic != magicNumber {
		return fmt.Errorf("invalid roaring file, magic number %v is incorrect", fileMagic)
	}

	if fileVersion != storageVersion {
		return fmt.Errorf("wrong roaring version, file is v%d, server requires v%d", fileVersion, storageVersion)
	}

	// Read key count in bytes sizeof(cookie):(sizeof(cookie)+sizeof(uint32)).
	keyN := binary.LittleEndian.Uint32(data[4:8])

	headerSize := headerBaseSize
	b.Containers.Reset()
	// Descriptive header section: Read container keys and cardinalities.
	for i, buf := 0, data[headerSize:]; i < int(keyN); i, buf = i+1, buf[12:] {
		b.Containers.PutContainerValues(
			binary.LittleEndian.Uint64(buf[0:8]),
			byte(binary.LittleEndian.Uint16(buf[8:10])),
			int(binary.LittleEndian.Uint16(buf[10:12]))+1,
			true)
	}
	opsOffset := headerSize + int(keyN)*12

	// Read container offsets and attach data.
	citer, _ := b.Containers.Iterator(0)
	for i, buf := 0, data[opsOffset:]; i < int(keyN); i, buf = i+1, buf[4:] {
		offset := binary.LittleEndian.Uint32(buf[0:4])
		// Verify the offset is within the bounds of the input data.
		if int(offset) >= len(data) {
			return fmt.Errorf("offset out of bounds: off=%d, len=%d", offset, len(data))
		}

		// Map byte slice directly to the container data.
		citer.Next()
		_, c := citer.Value()
		switch c.containerType {
		case containerRun:
			c.array = nil
			c.bitmap = nil
			runCount := binary.LittleEndian.Uint16(data[offset : offset+runCountHeaderSize])
			c.runs = (*[0xFFFFFFF]interval16)(unsafe.Pointer(&data[offset+runCountHeaderSize]))[:runCount]
			opsOffset = int(offset) + runCountHeaderSize + len(c.runs)*interval16Size
		case containerArray:
			c.runs = nil
			c.bitmap = nil
			c.array = (*[0xFFFFFFF]uint16)(unsafe.Pointer(&data[offset]))[:c.n]
			opsOffset = int(offset) + len(c.array)*2 // sizeof(uint32)
		case containerBitmap:
			c.array = nil
			c.runs = nil
			c.bitmap = (*[0xFFFFFFF]uint64)(unsafe.Pointer(&data[offset]))[:bitmapN]
			opsOffset = int(offset) + len(c.bitmap)*8 // sizeof(uint64)
		}
	}

	// Read ops log until the end of the file.
	buf := data[opsOffset:]
	for {
		// Exit when there are no more ops to parse.
		if len(buf) == 0 {
			break
		}

		// Unmarshal the op and apply it.
		var opr op
		if err := opr.UnmarshalBinary(buf); err != nil {
			// FIXME(benbjohnson): return error with position so file can be trimmed.
			return err
		}

		opr.apply(b)

		// Increase the op count.
		b.opN++

		// Move the buffer forward.
		buf = buf[opr.size():]
	}

	return nil
}

// writeOp writes op to the OpWriter, if available.
func (b *Bitmap) writeOp(op *op) error {
	if b.OpWriter == nil {
		return nil
	}

	if _, err := op.WriteTo(b.OpWriter); err != nil {
		return err
	}

	b.opN++
	return nil
}

// Iterator returns a new iterator for the bitmap.
func (b *Bitmap) Iterator() *Iterator {
	itr := &Iterator{bitmap: b}
	itr.Seek(0)
	return itr
}

// Info returns stats for the bitmap.
func (b *Bitmap) Info() bitmapInfo {
	info := bitmapInfo{
		OpN:        b.opN,
		Containers: make([]containerInfo, 0, b.Containers.Size()),
	}

	citer, _ := b.Containers.Iterator(0)
	for citer.Next() {
		k, c := citer.Value()
		ci := c.info()
		ci.Key = k
		info.Containers = append(info.Containers, ci)
	}
	return info
}

// Check performs a consistency check on the bitmap. Returns nil if consistent.
func (b *Bitmap) Check() error {
	var a ErrorList

	// Check each container.
	citer, _ := b.Containers.Iterator(0)
	for citer.Next() {
		k, c := citer.Value()
		if err := c.check(); err != nil {
			a.AppendWithPrefix(err, fmt.Sprintf("%d/", k))
		}
	}

	if len(a) == 0 {
		return nil
	}
	return a
}

// Flip performs a logical negate of the bits in the range [start,end].
func (b *Bitmap) Flip(start, end uint64) *Bitmap {
	result := NewBitmap()
	itr := b.Iterator()
	v, eof := itr.Next()
	//copy over previous bits.
	for v < start && !eof {
		result.add(v)
		v, eof = itr.Next()
	}
	//flip bits in range .
	for i := start; i <= end; i++ {
		if eof {
			result.add(i)
		} else if v == i {
			v, eof = itr.Next()
		} else {
			result.add(i)
		}
	}
	//add remaining.
	for !eof {
		result.add(v)
		v, eof = itr.Next()
	}
	return result
}

// bitmapInfo represents a point-in-time snapshot of bitmap stats.
type bitmapInfo struct {
	OpN        int
	Containers []containerInfo
}

// Iterator represents an iterator over a Bitmap.
type Iterator struct {
	bitmap *Bitmap
	citer  ContainerIterator
	key    uint64
	c      *Container
	j, k   int // i: container; j: array index, bit index, or run index; k: offset within the run
}

// Seek moves to the first value equal to or greater than `seek`.
func (itr *Iterator) Seek(seek uint64) {
	// k should always be -1 unless we're seeking into a run container. Then the
	// "if c.isRun" section will take care of it.
	itr.k = -1

	// Move to the correct container.
	itr.citer, _ = itr.bitmap.Containers.Iterator(highbits(seek))
	if !itr.citer.Next() {
		itr.c = nil
		return // eof
	}
	itr.key, itr.c = itr.citer.Value()

	// Move to the correct value index inside the container.
	lb := lowbits(seek)
	if itr.c.isArray() {
		// Find index in the container.
		itr.j = search32(itr.c.array, lb)
		if itr.j < 0 {
			itr.j = -itr.j - 1
		}
		if itr.j < len(itr.c.array) {
			itr.j--
			return
		}

		// If it's at the end of the container then move to the next one.
		if !itr.citer.Next() {
			itr.c = nil
			return
		}
		itr.key, itr.c = itr.citer.Value()
		itr.j = -1
		return
	}

	if itr.c.isRun() {
		if seek == 0 {
			itr.j, itr.k = 0, -1
		}

		j, contains := binSearchRuns(lb, itr.c.runs)
		if contains {
			itr.j = j
			itr.k = int(lb) - int(itr.c.runs[j].start) - 1
		} else {
			// Set iterator to next value in the Bitmap.
			itr.j = j
			itr.k = -1
		}

		return
	}

	// If it's a bitmap container then move to index before the value and call next().
	itr.j = int(lb) - 1
}

// Next returns the next value in the bitmap.
// Returns eof as true if there are no values left in the iterator.
func (itr *Iterator) Next() (v uint64, eof bool) {
	if itr.c == nil {
		return 0, true
	}
	// Iterate over containers until we find the next value or EOF.
	for {
		if itr.c.isArray() {
			if itr.j >= itr.c.n-1 {
				// Reached end of array, move to the next container.
				if !itr.citer.Next() {
					itr.c = nil
					return 0, true
				}
				itr.key, itr.c = itr.citer.Value()
				itr.j = -1
				continue
			}
			itr.j++
			return itr.peek(), false
		}

		if itr.c.isRun() {
			// Because itr.j for an array container defaults to -1
			// but defaults to 0 for a run container, we need to
			// standardize on treating -1 as our default value for itr.j.
			// Note that this is easier than changing the default to 0
			// because the array logic uses the negative number space
			// to represent offsets to an array position that isn't filled
			// (-1 being the first empty space in an array, or 0).
			if itr.j == -1 {
				itr.j++
			}

			// If the container is empty, move to the next container.
			if len(itr.c.runs) == 0 {
				if !itr.citer.Next() {
					itr.c = nil
					return 0, true
				}
				itr.key, itr.c = itr.citer.Value()
				itr.j = -1
				continue
			}

			r := itr.c.runs[itr.j]
			runLength := int(r.last - r.start)

			if itr.k >= runLength {
				// Reached end of run, move to the next run.
				itr.j, itr.k = itr.j+1, -1
			}

			if itr.j >= len(itr.c.runs) {
				// Reached end of runs, move to the next container.
				if !itr.citer.Next() {
					itr.c = nil
					return 0, true
				}
				itr.key, itr.c = itr.citer.Value()
				itr.j = -1
				continue
			}

			itr.k++
			return itr.peek(), false
		}

		// Move to the next possible index in the bitmap container.
		itr.j++

		// Find first non-zero bit in current bitmap, if possible.
		hb := itr.j >> 6

		if hb >= len(itr.c.bitmap) {
			if !itr.citer.Next() {
				itr.c = nil
				return 0, true
			}
			itr.key, itr.c = itr.citer.Value()
			itr.j = -1
			continue
		}
		lb := itr.c.bitmap[hb] >> (uint(itr.j) % 64)
		if lb != 0 {
			itr.j = itr.j + trailingZeroN(lb)
			return itr.peek(), false
		}

		// Otherwise iterate through remaining bitmaps to find next bit.
		for hb++; hb < len(itr.c.bitmap); hb++ {
			if itr.c.bitmap[hb] != 0 {
				itr.j = hb<<6 + trailingZeroN(itr.c.bitmap[hb])
				return itr.peek(), false
			}
		}

		// If no bits found then move to the next container.
		if !itr.citer.Next() {
			itr.c = nil
			return 0, true
		}
		itr.key, itr.c = itr.citer.Value()
		itr.j = -1
	}
}

// peek returns the current value.
func (itr *Iterator) peek() uint64 {
	if itr.c == nil {
		return 0
	}
	if itr.c.isArray() {
		return itr.key<<16 | uint64(itr.c.array[itr.j])
	}
	if itr.c.isRun() {
		return itr.key<<16 | uint64(itr.c.runs[itr.j].start+uint16(itr.k))
	}
	return itr.key<<16 | uint64(itr.j)
}

// ArrayMaxSize represents the maximum size of array containers.
const ArrayMaxSize = 4096

// runMaxSize represents the maximum size of run length encoded containers.
const runMaxSize = 2048

// Container represents a Container for uint16 integers.
//
// These are used for storing the low bits of numbers in larger sets of uint64.
// The high bits are stored in a Container's key which is tracked by a separate
// data structure. Integers in a Container can be encoded in one of three ways -
// the encoding used is usually whichever is most compact, though any Container
// type should be able to encode any set of integers safely. For containers with
// less than 4,096 values, an array is often used. Containers with long runs of
// integers would use run length encoding, and more random data usually uses
// bitmap encoding.
type Container struct {
	mapped        bool         // mapped directly to a byte slice when true
	containerType byte         // array, bitmap, or run
	n             int          // number of integers in container
	array         []uint16     // used for array containers
	bitmap        []uint64     // used for bitmap containers
	runs          []interval16 // used for RLE containers
}

type interval16 struct {
	start uint16
	last  uint16
}

// runlen returns the count of integers in the interval.
func (iv interval16) runlen() int {
	return 1 + int(iv.last-iv.start)
}

// newContainer returns a new instance of container.
func NewContainer() *Container {
	return &Container{containerType: containerArray}
}

// Mapped returns true if the container is mapped directly to a byte slice
func (c *Container) Mapped() bool {
	return c.mapped
}

// N returns the cached bit count of the container
func (c *Container) N() int {
	return c.n
}

// Update updates the container
func (c *Container) Update(containerType byte, n int, mapped bool) {
	c.containerType = containerType
	c.n = n
	c.mapped = mapped
}

// isArray returns true if the container is an array container.
func (c *Container) isArray() bool {
	return c.containerType == containerArray
}

// isBitmap returns true if the container is a bitmap container.
func (c *Container) isBitmap() bool {
	return c.containerType == containerBitmap
}

// isRun returns true if the container is a run-length-encoded container.
func (c *Container) isRun() bool {
	return c.containerType == containerRun
}

// unmap creates copies of the containers data in the heap.
//
// This is performed when altering the container since its contents could be
// pointing at a read-only mmap.
func (c *Container) unmap() {
	if !c.mapped {
		return
	}

	switch c.containerType {
	case containerArray:
		tmp := make([]uint16, len(c.array))
		copy(tmp, c.array)
		c.array = tmp
	case containerBitmap:
		tmp := make([]uint64, len(c.bitmap))
		copy(tmp, c.bitmap)
		c.bitmap = tmp
	case containerRun:
		tmp := make([]interval16, len(c.runs))
		copy(tmp, c.runs)
		c.runs = tmp
	}
	c.mapped = false
}

// count counts all bits in the container.
func (c *Container) count() (n int) {
	return c.countRange(0, maxContainerVal+1)
}

// countRange counts the number of bits set between [start, end).
func (c *Container) countRange(start, end int) (n int) {
	if c.isArray() {
		return c.arrayCountRange(start, end)
	} else if c.isRun() {
		return c.runCountRange(start, end)
	}
	return c.bitmapCountRange(start, end)
}

func (c *Container) arrayCountRange(start, end int) (n int) {
	i := sort.Search(len(c.array), func(i int) bool { return int(c.array[i]) >= start })
	for ; i < len(c.array); i++ {
		v := int(c.array[i])
		if v >= end {
			break
		}
		n++
	}
	return n
}

func (c *Container) bitmapCountRange(start, end int) int {
	var n uint64
	i, j := start/64, end/64
	// Special case when start and end fall in the same word.
	if i == j {
		offi, offj := uint(start%64), uint(64-end%64)
		n += popcount((c.bitmap[i] >> offi) << (offj + offi))
		return int(n)
	}

	// Count partial starting word.
	if off := uint(start) % 64; off != 0 {
		n += popcount(c.bitmap[i] >> off)
		i++
	}

	// Count words in between.
	for ; i < j; i++ {
		n += popcount(c.bitmap[i])
	}

	// Count partial ending word.
	if j < len(c.bitmap) {
		off := 64 - (uint(end) % 64)
		n += popcount(c.bitmap[j] << off)
	}

	return int(n)
}

func (c *Container) runCountRange(start, end int) (n int) {
	for _, iv := range c.runs {
		// iv is before range
		if int(iv.last) < start {
			continue
		}
		// iv is after range
		if end < int(iv.start) {
			break
		}
		// iv is superset of range
		if int(iv.start) < start && int(iv.last) > end {
			return end - start
		}
		// iv is subset of range
		if int(iv.start) >= start && int(iv.last) < end {
			n += iv.runlen()
		}
		// iv overlaps beginning of range
		if int(iv.start) < start && int(iv.last) < end {
			n += int(iv.last) - start + 1
		}
		// iv overlaps end of range
		if int(iv.start) > start && int(iv.last) >= end {
			n += end - int(iv.start)
		}
	}
	return n
}

// add adds a value to the container.
func (c *Container) add(v uint16) (added bool) {

	if c.isArray() {
		added = c.arrayAdd(v)
	} else if c.isRun() {
		added = c.runAdd(v)
	} else {
		added = c.bitmapAdd(v)
	}
	if added {
		c.n++
	}
	return added
}

func (c *Container) arrayAdd(v uint16) bool {
	// Optimize appending to the end of an array container.
	if c.n > 0 && c.n < ArrayMaxSize && c.isArray() && c.array[c.n-1] < v {
		c.unmap()
		c.array = append(c.array, v)
		return true
	}

	// Find index of the integer in the container. Exit if it already exists.
	i := search32(c.array, v)
	if i >= 0 {
		return false
	}

	// Convert to a bitmap container if too many values are in an array container.
	if c.n >= ArrayMaxSize {
		c.arrayToBitmap()
		return c.bitmapAdd(v)
	}

	// Otherwise insert into array.
	c.unmap()
	i = -i - 1
	c.array = append(c.array, 0)
	copy(c.array[i+1:], c.array[i:])
	c.array[i] = v
	return true

}

func (c *Container) bitmapAdd(v uint16) bool {
	if c.bitmapContains(v) {
		return false
	}
	c.unmap()
	c.bitmap[v/64] |= (1 << uint64(v%64))
	return true
}

func (c *Container) runAdd(v uint16) bool {
	if len(c.runs) == 0 {
		c.unmap()
		c.runs = []interval16{{start: v, last: v}}
		return true
	}

	i := sort.Search(len(c.runs),
		func(i int) bool { return c.runs[i].last >= v })

	if i == len(c.runs) {
		i--
	}

	iv := c.runs[i]
	if v >= iv.start && iv.last >= v {
		return false
	}

	c.unmap()
	if iv.last < v {
		if iv.last == v-1 {
			c.runs[i].last++
		} else {
			c.runs = append(c.runs, interval16{start: v, last: v})
		}
	} else if v+1 == iv.start {
		// combining two intervals
		if i > 0 && c.runs[i-1].last == v-1 {
			c.runs[i-1].last = iv.last
			c.runs = append(c.runs[:i], c.runs[i+1:]...)
			return true
		}
		// just before an interval
		c.runs[i].start--
	} else if i > 0 && v-1 == c.runs[i-1].last {
		// just after an interval
		c.runs[i-1].last++
	} else {
		// alone
		newIv := interval16{start: v, last: v}
		c.runs = append(c.runs[:i], append([]interval16{newIv}, c.runs[i:]...)...)
	}
	return true
}

// contains returns true if v is in the container.
func (c *Container) contains(v uint16) bool {
	if c.isArray() {
		return c.arrayContains(v)
	} else if c.isRun() {
		return c.runContains(v)
	} else {
		return c.bitmapContains(v)
	}
}

func (c *Container) bitmapCountRuns() (r int) {
	for i := 0; i < 1023; i++ {
		v, v1 := c.bitmap[i], c.bitmap[i+1]
		r = r + int(popcount((v<<1)&^v)+((v>>63)&^v1))
	}
	vl := c.bitmap[len(c.bitmap)-1]
	r = r + int(popcount((vl<<1)&^vl)+vl>>63)
	return r
}

func (c *Container) arrayCountRuns() (r int) {
	prev := -2
	for _, v := range c.array {
		if prev+1 != int(v) {
			r++
		}
		prev = int(v)
	}
	return r
}

func (c *Container) countRuns() (r int) {
	if c.isArray() {
		return c.arrayCountRuns()
	} else if c.isBitmap() {
		return c.bitmapCountRuns()
	} else if c.isRun() {
		return len(c.runs)
	}

	// sure hope this never happens
	return 0
}

// optimize converts the container to the type which will take up the least
// amount of space.
func (c *Container) optimize() {
	if c.n == 0 {
		return
	}
	runs := c.countRuns()

	var newType byte
	if runs <= runMaxSize && runs <= c.n/2 {
		newType = containerRun
	} else if c.n < ArrayMaxSize {
		newType = containerArray
	} else {
		newType = containerBitmap
	}

	// Then convert accordingly.
	if c.isArray() {
		if newType == containerBitmap {
			c.arrayToBitmap()
		} else if newType == containerRun {
			c.arrayToRun()
		}
	} else if c.isBitmap() {
		if newType == containerArray {
			c.bitmapToArray()
		} else if newType == containerRun {
			c.bitmapToRun()
		}
	} else if c.isRun() {
		if newType == containerBitmap {
			c.runToBitmap()
		} else if newType == containerArray {
			c.runToArray()
		}
	}
}

func (c *Container) arrayContains(v uint16) bool {
	return search32(c.array, v) >= 0
}

func (c *Container) bitmapContains(v uint16) bool {
	return (c.bitmap[v/64] & (1 << uint64(v%64))) != 0
}

// binSearchRuns returns the index of the run containing v, and true, when v is contained;
// or the index of the next run starting after v, and false, when v is not contained.
func binSearchRuns(v uint16, a []interval16) (int, bool) {
	i := sort.Search(len(a),
		func(i int) bool { return a[i].last >= v })
	if i < len(a) {
		return i, (v >= a[i].start) && (v <= a[i].last)
	}

	return i, false
}

// runContains determines if v is in the container assuming c is a run
// container.
func (c *Container) runContains(v uint16) bool {
	_, found := binSearchRuns(v, c.runs)
	return found
}

// remove removes a value from the container.
func (c *Container) remove(v uint16) (removed bool) {
	if c.isArray() {
		removed = c.arrayRemove(v)
	} else if c.isRun() {
		removed = c.runRemove(v)
	} else {
		removed = c.bitmapRemove(v)
	}
	if removed {
		c.n--
	}
	return removed
}

func (c *Container) arrayRemove(v uint16) bool {
	i := search32(c.array, v)
	if i < 0 {
		return false
	}
	c.unmap()

	c.array = append(c.array[:i], c.array[i+1:]...)
	return true
}

func (c *Container) bitmapRemove(v uint16) bool {
	if !c.bitmapContains(v) {
		return false
	}
	c.unmap()

	// Lower count and remove element.
	// c.n-- // TODO removed this - test it
	c.bitmap[v/64] &^= (uint64(1) << uint(v%64))

	// Convert to array if we go below the threshold.
	if c.n == ArrayMaxSize {
		c.bitmapToArray()
	}
	return true
}

// runRemove removes v from a run container, and returns true if v was removed.
func (c *Container) runRemove(v uint16) bool {
	i, contains := binSearchRuns(v, c.runs)
	if !contains {
		return false
	}
	c.unmap()
	if v == c.runs[i].last && v == c.runs[i].start {
		c.runs = append(c.runs[:i], c.runs[i+1:]...)
	} else if v == c.runs[i].last {
		c.runs[i].last--
	} else if v == c.runs[i].start {
		c.runs[i].start++
	} else if v > c.runs[i].start {
		last := c.runs[i].last
		c.runs[i].last = v - 1
		c.runs = append(c.runs[:i+1], append([]interval16{{start: v + 1, last: last}}, c.runs[i+1:]...)...)
	}
	return true
}

// max returns the maximum value in the container.
func (c *Container) max() uint16 {
	if c.isArray() {
		return c.arrayMax()
	} else if c.isRun() {
		return c.runMax()
	} else {
		return c.bitmapMax()
	}
}

func (c *Container) arrayMax() uint16 {
	if len(c.array) == 0 {
		return 0 // probably hiding some ugly bug but it prevents a crash
	}
	return c.array[len(c.array)-1]
}

func (c *Container) bitmapMax() uint16 {
	// Search bitmap in reverse order.
	for i := len(c.bitmap); i > 0; i-- {
		// If value is zero then skip.
		v := c.bitmap[i-1]
		if v != 0 {
			r := bits.LeadingZeros64(v)
			return uint16((i-1)*64 + 63 - r)
		}

	}
	return 0
}

func (c *Container) runMax() uint16 {
	if len(c.runs) == 0 {
		return 0
	}
	return c.runs[len(c.runs)-1].last
}

// bitmapToArray converts from bitmap format to array format.
func (c *Container) bitmapToArray() {
	c.array = make([]uint16, 0, c.n)
	c.containerType = containerArray

	// return early if empty
	if c.n == 0 {
		c.bitmap = nil
		c.mapped = false
		return
	}

	for i, bitmap := range c.bitmap {
		for bitmap != 0 {
			t := bitmap & -bitmap
			c.array = append(c.array, uint16((i*64 + int(popcount(t-1)))))
			bitmap ^= t
		}
	}
	c.bitmap = nil
	c.mapped = false
}

// arrayToBitmap converts from array format to bitmap format.
func (c *Container) arrayToBitmap() {
	c.bitmap = make([]uint64, bitmapN)
	c.containerType = containerBitmap

	// return early if empty
	if c.n == 0 {
		c.array = nil
		c.mapped = false
		return
	}

	for _, v := range c.array {
		c.bitmap[int(v)/64] |= (uint64(1) << uint(v%64))
	}
	c.array = nil
	c.mapped = false
}

// runToBitmap converts from RLE format to bitmap format.
func (c *Container) runToBitmap() {
	c.bitmap = make([]uint64, bitmapN)
	c.containerType = containerBitmap

	// return early if empty
	if c.n == 0 {
		c.runs = nil
		c.mapped = false
		return
	}

	for _, r := range c.runs {
		// TODO this can be ~64x faster for long runs by setting maxBitmap instead of single bits
		//note v must be int or will overflow
		for v := int(r.start); v <= int(r.last); v++ {
			c.bitmap[v/64] |= (uint64(1) << uint(v%64))
		}
	}
	c.runs = nil
	c.mapped = false
}

// bitmapToRun converts from bitmap format to RLE format.
func (c *Container) bitmapToRun() {
	c.containerType = containerRun
	// return early if empty
	if c.n == 0 {
		c.runs = make([]interval16, 0)
		c.bitmap = nil
		c.mapped = false
		return
	}

	numRuns := c.bitmapCountRuns()
	c.runs = make([]interval16, 0, numRuns)

	current := c.bitmap[0]
	var i, start, last uint16
	for {
		// skip while empty
		for current == 0 && i < bitmapN-1 {
			i++
			current = c.bitmap[i]
		}

		if current == 0 {
			break
		}
		currentStart := uint16(trailingZeroN(current))
		start = 64*i + currentStart

		// pad LSBs with 1s
		current = current | (current - 1)

		// find next 0
		for current == maxBitmap && i < bitmapN-1 {
			i++
			current = c.bitmap[i]
		}

		if current == maxBitmap {

			// bitmap[1023] == maxBitmap
			c.runs = append(c.runs, interval16{start, maxContainerVal})
			break
		}
		currentLast := uint16(trailingZeroN(^current))
		last = 64*i + currentLast
		c.runs = append(c.runs, interval16{start, last - 1})

		// pad LSBs with 0s
		current = current & (current + 1)
	}

	c.bitmap = nil
	c.mapped = false
}

// arrayToRun converts from array format to RLE format.
func (c *Container) arrayToRun() {
	c.containerType = containerRun
	// return early if empty
	if c.n == 0 {
		c.runs = make([]interval16, 0)
		c.array = nil
		c.mapped = false
		return
	}

	numRuns := c.arrayCountRuns()
	c.runs = make([]interval16, 0, numRuns)
	start := c.array[0]
	for i, v := range c.array[1:] {
		if v-c.array[i] > 1 {
			// if current-previous > 1, one run ends and another begins
			c.runs = append(c.runs, interval16{start, c.array[i]})
			start = v
		}
	}
	// append final run
	c.runs = append(c.runs, interval16{start, c.array[c.n-1]})
	c.array = nil
	c.mapped = false
}

// runToArray converts from RLE format to array format.
func (c *Container) runToArray() {
	c.containerType = containerArray
	c.array = make([]uint16, 0, c.n)

	// return early if empty
	if c.n == 0 {
		c.runs = nil
		c.mapped = false
		return
	}

	for _, r := range c.runs {
		for v := int(r.start); v <= int(r.last); v++ {
			c.array = append(c.array, uint16(v))
		}
	}
	c.runs = nil
	c.mapped = false
}

// Clone returns a copy of c.
func (c *Container) Clone() *Container {
	other := &Container{n: c.n, containerType: c.containerType}

	switch c.containerType {
	case containerArray:
		other.array = make([]uint16, len(c.array))
		copy(other.array, c.array)
	case containerBitmap:
		other.bitmap = make([]uint64, len(c.bitmap))
		copy(other.bitmap, c.bitmap)
	case containerRun:
		other.runs = make([]interval16, len(c.runs))
		copy(other.runs, c.runs)
	}
	return other
}

// WriteTo writes c to w.
func (c *Container) WriteTo(w io.Writer) (n int64, err error) {
	if c.isArray() {
		return c.arrayWriteTo(w)
	} else if c.isRun() {
		return c.runWriteTo(w)
	} else {
		return c.bitmapWriteTo(w)
	}
}

func (c *Container) arrayWriteTo(w io.Writer) (n int64, err error) {
	if len(c.array) == 0 {
		return 0, nil
	}

	// Verify all elements are valid.
	// TODO: instead of commenting this out, we need to make it a configuration option
	//	for _, v := range c.array {
	//	assert(lowbits(uint64(v)) == v, "cannot write array value out of range: %d", v)
	//}

	// Write sizeof(uint32) * cardinality bytes.
	nn, err := w.Write((*[0xFFFFFFF]byte)(unsafe.Pointer(&c.array[0]))[:2*c.n])
	return int64(nn), err
}

func (c *Container) bitmapWriteTo(w io.Writer) (n int64, err error) {
	// Write sizeof(uint64) * bitmapN bytes.
	nn, err := w.Write((*[0xFFFFFFF]byte)(unsafe.Pointer(&c.bitmap[0]))[:(8 * bitmapN)])
	return int64(nn), err
}

func (c *Container) runWriteTo(w io.Writer) (n int64, err error) {
	if len(c.runs) == 0 {
		return 0, nil
	}
	var byte2 [2]byte
	binary.LittleEndian.PutUint16(byte2[:], uint16(len(c.runs)))
	_, err = w.Write(byte2[:])
	if err != nil {
		return 0, err
	}
	nn, err := w.Write((*[0xFFFFFFF]byte)(unsafe.Pointer(&c.runs[0]))[:interval16Size*len(c.runs)])
	return int64(runCountHeaderSize + nn), err
}

// size returns the encoded size of the container, in bytes.
func (c *Container) size() int {
	if c.isArray() {
		return len(c.array) * 2 // sizeof(uint16)
	} else if c.isRun() {
		return len(c.runs)*interval16Size + runCountHeaderSize
	} else {
		return len(c.bitmap) * 8 // sizeof(uint64)
	}
}

// info returns the current stats about the container.
func (c *Container) info() containerInfo {
	info := containerInfo{N: c.n}

	if c.isArray() {
		info.Type = "array"
		info.Alloc = len(c.array) * 2 // sizeof(uint16)
	} else if c.isRun() {
		info.Type = "run"
		info.Alloc = len(c.runs)*interval16Size + runCountHeaderSize
	} else {
		info.Type = "bitmap"
		info.Alloc = len(c.bitmap) * 8 // sizeof(uint64)
	}

	if c.mapped {
		if c.isArray() {
			info.Pointer = unsafe.Pointer(&c.array[0])
		} else if c.isRun() {
			info.Pointer = unsafe.Pointer(&c.runs[0])
		} else {
			info.Pointer = unsafe.Pointer(&c.bitmap[0])
		}
	}

	return info
}

// check performs a consistency check on the container.
func (c *Container) check() error {
	var a ErrorList

	if c.isArray() {
		if len(c.array) != c.n {
			a.Append(fmt.Errorf("array count mismatch: count=%d, n=%d", len(c.array), c.n))
		}
	} else if c.isRun() {
		n := c.runCountRange(0, maxContainerVal+1)
		if n != c.n {
			a.Append(fmt.Errorf("run count mismatch: count=%d, n=%d", n, c.n))
		}
	} else if c.isBitmap() {
		if n := c.bitmapCountRange(0, maxContainerVal+1); n != c.n {
			a.Append(fmt.Errorf("bitmap count mismatch: count=%d, n=%d", n, c.n))
		}
	} else {
		a.Append(fmt.Errorf("empty container"))
		if c.n != 0 {
			a.Append(fmt.Errorf("empty container with nonzero count: n=%d", c.n))
		}
	}

	if a == nil {
		return nil
	}
	return a
}

// containerInfo represents a point-in-time snapshot of container stats.
type containerInfo struct {
	Key     uint64         // container key
	Type    string         // container type (array, bitmap, or run)
	N       int            // number of bits
	Alloc   int            // memory used
	Pointer unsafe.Pointer // offset within the mmap
}

// flip returns a new container containing the inverse of all
// bits in a.
func flip(a *Container) *Container {
	if a.isArray() {
		return flipArray(a)
	} else if a.isRun() {
		return flipRun(a)
	} else {
		return flipBitmap(a)
	}
}

func flipArray(b *Container) *Container {
	// TODO: actually implement this
	x := b.Clone()
	x.arrayToBitmap()
	return flipBitmap(x)
}

func flipBitmap(b *Container) *Container {
	other := &Container{bitmap: make([]uint64, bitmapN), containerType: containerBitmap}

	for i, bitmap := range b.bitmap {
		other.bitmap[i] = ^bitmap
	}

	other.n = other.count()
	return other
}

func flipRun(b *Container) *Container {
	// TODO: actually implement this
	x := b.Clone()
	x.runToBitmap()
	return flipBitmap(x)
}

func intersectionCount(a, b *Container) int {
	if a.isArray() {
		if b.isArray() {
			return intersectionCountArrayArray(a, b)
		} else if b.isRun() {
			return intersectionCountArrayRun(a, b)
		} else {
			return intersectionCountArrayBitmap(a, b)
		}
	} else if a.isRun() {
		if b.isArray() {
			return intersectionCountArrayRun(b, a)
		} else if b.isRun() {
			return intersectionCountRunRun(a, b)
		} else {
			return intersectionCountBitmapRun(b, a)
		}
	} else {
		if b.isArray() {
			return intersectionCountArrayBitmap(b, a)
		} else if b.isRun() {
			return intersectionCountBitmapRun(a, b)
		} else {
			return intersectionCountBitmapBitmap(a, b)
		}
	}
}

func intersectionCountArrayArray(a, b *Container) (n int) {
	na, nb := len(a.array), len(b.array)
	for i, j := 0, 0; i < na && j < nb; {
		va, vb := a.array[i], b.array[j]
		if va < vb {
			i++
		} else if va > vb {
			j++
		} else {
			n++
			i, j = i+1, j+1
		}
	}
	return n
}

func intersectionCountArrayRun(a, b *Container) (n int) {
	na, nb := len(a.array), len(b.runs)
	for i, j := 0, 0; i < na && j < nb; {
		va, vb := a.array[i], b.runs[j]
		if va < vb.start {
			i++
		} else if va >= vb.start && va <= vb.last {
			i++
			n++
		} else if va > vb.last {
			j++
		}
	}
	return n
}

func intersectionCountRunRun(a, b *Container) (n int) {
	na, nb := len(a.runs), len(b.runs)
	for i, j := 0, 0; i < na && j < nb; {
		va, vb := a.runs[i], b.runs[j]
		if va.last < vb.start {
			// |--va--| |--vb--|
			i++
		} else if va.start > vb.last {
			// |--vb--| |--va--|
			j++
		} else if va.last > vb.last && va.start >= vb.start {
			// |--vb-|-|-va--|
			n += 1 + int(vb.last-va.start)
			j++
		} else if va.last > vb.last && va.start < vb.start {
			// |--va|--vb--|--|
			n += 1 + int(vb.last-vb.start)
			j++
		} else if va.last <= vb.last && va.start >= vb.start {
			// |--vb|--va--|--|
			n += 1 + int(va.last-va.start)
			i++
		} else if va.last <= vb.last && va.start < vb.start {
			// |--va-|-|-vb--|
			n += 1 + int(va.last-vb.start)
			i++
		}
	}
	return
}

func intersectionCountBitmapRun(a, b *Container) (n int) {
	for _, iv := range b.runs {
		n += a.bitmapCountRange(int(iv.start), int(iv.last)+1)
	}
	return n
}

func intersectionCountArrayBitmap(a, b *Container) (n int) {
	ln := len(b.bitmap)
	for _, val := range a.array {
		i := int(val >> 6)
		if i >= ln {
			break
		}
		off := val % 64
		n += int(b.bitmap[i]>>off) & 1
	}
	return n
}

func intersectionCountBitmapBitmap(a, b *Container) (n int) {
	return int(popcountAndSlice(a.bitmap, b.bitmap))
}

func intersect(a, b *Container) *Container {
	if a.isArray() {
		if b.isArray() {
			return intersectArrayArray(a, b)
		} else if b.isRun() {
			return intersectArrayRun(a, b)
		} else {
			return intersectArrayBitmap(a, b)
		}
	} else if a.isRun() {
		if b.isArray() {
			return intersectArrayRun(b, a)
		} else if b.isRun() {
			return intersectRunRun(a, b)
		} else {
			return intersectBitmapRun(b, a)
		}
	} else {
		if b.isArray() {
			return intersectArrayBitmap(b, a)
		} else if b.isRun() {
			return intersectBitmapRun(a, b)
		} else {
			return intersectBitmapBitmap(a, b)
		}
	}
}

func intersectArrayArray(a, b *Container) *Container {
	output := &Container{containerType: containerArray}
	na, nb := len(a.array), len(b.array)
	for i, j := 0, 0; i < na && j < nb; {
		va, vb := a.array[i], b.array[j]
		if va < vb {
			i++
		} else if va > vb {
			j++
		} else {
			output.array = append(output.array, va)
			i, j = i+1, j+1
		}
	}
	output.n = len(output.array)
	return output
}

// intersectArrayRun computes the intersect of an array container and a run
// container. The return is always an array container (since it's guaranteed to
// be low-cardinality)
func intersectArrayRun(a, b *Container) *Container {
	output := &Container{containerType: containerArray}
	na, nb := len(a.array), len(b.runs)
	for i, j := 0, 0; i < na && j < nb; {
		va, vb := a.array[i], b.runs[j]
		if va < vb.start {
			i++
		} else if va > vb.last {
			j++
		} else {
			output.array = append(output.array, va)
			i++
		}
	}
	output.n = len(output.array)
	return output
}

// intersectRunRun computes the intersect of two run containers.
func intersectRunRun(a, b *Container) *Container {
	output := &Container{containerType: containerRun}
	na, nb := len(a.runs), len(b.runs)
	for i, j := 0, 0; i < na && j < nb; {
		va, vb := a.runs[i], b.runs[j]
		if va.last < vb.start {
			// |--va--| |--vb--|
			i++
		} else if vb.last < va.start {
			// |--vb--| |--va--|
			j++
		} else if va.last > vb.last && va.start >= vb.start {
			// |--vb-|-|-va--|
			output.n += output.runAppendInterval(interval16{start: va.start, last: vb.last})
			j++
		} else if va.last > vb.last && va.start < vb.start {
			// |--va|--vb--|--|
			output.n += output.runAppendInterval(vb)
			j++
		} else if va.last <= vb.last && va.start >= vb.start {
			// |--vb|--va--|--|
			output.n += output.runAppendInterval(va)
			i++
		} else if va.last <= vb.last && va.start < vb.start {
			// |--va-|-|-vb--|
			output.n += output.runAppendInterval(interval16{start: vb.start, last: va.last})
			i++
		}
	}
	if output.n < ArrayMaxSize && len(output.runs) > output.n/2 {
		output.runToArray()
	} else if len(output.runs) > runMaxSize {
		output.runToBitmap()
	}
	return output
}

// intersectBitmapRun returns an array container if the run container's
// cardinality is < ArrayMaxSize. Otherwise it returns a bitmap container.
func intersectBitmapRun(a, b *Container) *Container {
	var output *Container
	if b.n < ArrayMaxSize {
		// output is array container
		output = &Container{containerType: containerArray}
		for _, iv := range b.runs {
			for i := iv.start; i <= iv.last; i++ {
				if a.bitmapContains(i) {
					output.array = append(output.array, i)
				}
				// If the run ends the container, break to avoid an infinite loop.
				if i == 65535 {
					break
				}
			}
		}
		output.n = len(output.array)
	} else {
		// right now this iterates through the runs and sets integers in the
		// bitmap that are in the runs. alternately, we could zero out ranges in
		// the bitmap which are between runs.
		output = &Container{
			bitmap:        make([]uint64, bitmapN),
			containerType: containerBitmap,
		}
		for j := 0; j < len(b.runs); j++ {
			vb := b.runs[j]
			i := vb.start >> 6 // index into a
			vastart := i << 6
			valast := vastart + 63
			for valast >= vb.start && vastart <= vb.last && i < bitmapN {
				if vastart >= vb.start && valast <= vb.last { // a within b
					output.bitmap[i] = a.bitmap[i]
					output.n += int(popcount(a.bitmap[i]))
				} else if vb.start >= vastart && vb.last <= valast { // b within a
					var mask uint64 = ((1 << (vb.last - vb.start + 1)) - 1) << (vb.start - vastart)
					bits := a.bitmap[i] & mask
					output.bitmap[i] |= bits
					output.n += int(popcount(bits))
				} else if vastart < vb.start { // a overlaps front of b
					offset := 64 - (1 + valast - vb.start)
					bits := (a.bitmap[i] >> offset) << offset
					output.bitmap[i] |= bits
					output.n += int(popcount(bits))
				} else if vb.start < vastart { // b overlaps front of a
					offset := 64 - (1 + vb.last - vastart)
					bits := (a.bitmap[i] << offset) >> offset
					output.bitmap[i] |= bits
					output.n += int(popcount(bits))
				}
				// update loop vars
				i++
				vastart = i << 6
				valast = vastart + 63
			}
		}
		if output.n < ArrayMaxSize {
			output.bitmapToArray()
		}
	}
	return output
}

func intersectArrayBitmap(a, b *Container) *Container {
	output := &Container{containerType: containerArray}
	for _, va := range a.array {
		bmidx := va / 64
		bidx := va % 64
		mask := uint64(1) << bidx
		b := b.bitmap[bmidx]
		if b&mask > 0 {
			output.array = append(output.array, va)
		}
	}
	output.n = len(output.array)
	return output
}

func intersectBitmapBitmap(a, b *Container) *Container {
	output := &Container{bitmap: make([]uint64, bitmapN), containerType: containerBitmap}

	for i := range a.bitmap {
		v := a.bitmap[i] & b.bitmap[i]
		output.bitmap[i] = v
		output.n += int(popcount(v))

	}
	output.optimize()
	return output
}

func union(a, b *Container) *Container {
	if a.isArray() {
		if b.isArray() {
			return unionArrayArray(a, b)
		} else if b.isRun() {
			return unionArrayRun(a, b)
		} else {
			return unionArrayBitmap(a, b)
		}
	} else if a.isRun() {
		if b.isArray() {
			return unionArrayRun(b, a)
		} else if b.isRun() {
			return unionRunRun(a, b)
		} else {
			return unionBitmapRun(b, a)
		}
	} else {
		if b.isArray() {
			return unionArrayBitmap(b, a)
		} else if b.isRun() {
			return unionBitmapRun(a, b)
		} else {
			return unionBitmapBitmap(a, b)
		}
	}
}

func unionArrayArray(a, b *Container) *Container {
	output := &Container{containerType: containerArray}
	na, nb := len(a.array), len(b.array)
	for i, j := 0, 0; ; {
		if i >= na && j >= nb {
			break
		} else if i < na && j >= nb {
			output.add(a.array[i])
			i++
			continue
		} else if i >= na && j < nb {
			output.add(b.array[j])
			j++
			continue
		}

		va, vb := a.array[i], b.array[j]
		if va < vb {
			output.add(va)
			i++
		} else if va > vb {
			output.add(vb)
			j++
		} else {
			output.add(va)
			i, j = i+1, j+1
		}
	}
	return output
}

// unionArrayRun optimistically assumes that the result will be a run container,
// and converts to a bitmap or array container afterwards if necessary.
func unionArrayRun(a, b *Container) *Container {
	if b.n == maxContainerVal+1 {
		return b.Clone()
	}
	output := &Container{containerType: containerRun}
	na, nb := len(a.array), len(b.runs)
	var vb interval16
	var va uint16
	for i, j := 0, 0; i < na || j < nb; {
		if i < na {
			va = a.array[i]
		}
		if j < nb {
			vb = b.runs[j]
		}
		if i < na && (j >= nb || va < vb.start) {
			output.n += output.runAppendInterval(interval16{start: va, last: va})
			i++
		} else {
			output.n += output.runAppendInterval(vb)
			j++
		}
	}
	if output.n < ArrayMaxSize {
		output.runToArray()
	} else if len(output.runs) > runMaxSize {
		output.runToBitmap()
	}
	return output
}

// runAppendInterval adds the given interval to the run container. It assumes
// that the interval comes at the end of the list of runs, and does not check
// that this is the case. It will not behave correctly if the start of the given
// interval is earlier than the start of the last interval in the list of runs.
// Its return value is the amount by which the cardinality of the container was
// increased.
func (c *Container) runAppendInterval(v interval16) int {
	if len(c.runs) == 0 {
		c.runs = append(c.runs, v)
		return int(v.last-v.start) + 1
	}

	last := c.runs[len(c.runs)-1]
	if last.last == maxContainerVal { //protect against overflow
		return 0
	}
	if last.last+1 >= v.start && v.last > last.last {
		c.runs[len(c.runs)-1].last = v.last
		return int(v.last - last.last)
	} else if last.last+1 < v.start {
		c.runs = append(c.runs, v)
		return int(v.last-v.start) + 1
	}
	return 0
}

func unionRunRun(a, b *Container) *Container {
	if a.n == maxContainerVal+1 {
		return a.Clone()
	}
	if b.n == maxContainerVal+1 {
		return b.Clone()
	}
	na, nb := len(a.runs), len(b.runs)
	output := &Container{
		runs:          make([]interval16, 0, na+nb),
		containerType: containerRun,
	}
	var va, vb interval16
	for i, j := 0, 0; i < na || j < nb; {
		if i < na {
			va = a.runs[i]
		}
		if j < nb {
			vb = b.runs[j]
		}
		if i < na && (j >= nb || va.start < vb.start) {
			output.n += output.runAppendInterval(va)
			i++
		} else {
			output.n += output.runAppendInterval(vb)
			j++
		}
	}
	if len(output.runs) > runMaxSize {
		output.runToBitmap()
	}
	return output
}

func unionBitmapRun(a, b *Container) *Container {
	if b.n == maxContainerVal+1 {
		return b.Clone()
	}
	if a.n == maxContainerVal+1 {
		return a.Clone()
	}
	output := a.Clone()
	for j := 0; j < len(b.runs); j++ {
		output.bitmapSetRange(uint64(b.runs[j].start), uint64(b.runs[j].last)+1)
	}
	return output
}

const maxBitmap = 0xFFFFFFFFFFFFFFFF

// sets all bits in [i, j) (c must be a bitmap container)
func (c *Container) bitmapSetRange(i, j uint64) {
	x := i >> 6
	y := (j - 1) >> 6
	var X uint64 = maxBitmap << (i % 64)
	var Y uint64 = maxBitmap >> (63 - ((j - 1) % 64))
	xcnt := popcount(X)
	ycnt := popcount(Y)
	if x == y {
		c.n += int((j - i) - popcount(c.bitmap[x]&(X&Y)))
		c.bitmap[x] |= (X & Y)
	} else {
		c.n += int(xcnt - popcount(c.bitmap[x]&X))
		c.bitmap[x] |= X
		for i := x + 1; i < y; i++ {
			c.n += int(64 - popcount(c.bitmap[i]))
			c.bitmap[i] = maxBitmap
		}
		c.n += int(ycnt - popcount(c.bitmap[y]&Y))
		c.bitmap[y] |= Y
	}
}

// xor's all bits in [i, j) with all true (c must be a bitmap container).
func (c *Container) bitmapXorRange(i, j uint64) {
	x := i >> 6
	y := (j - 1) >> 6
	var X uint64 = maxBitmap << (i % 64)
	var Y uint64 = maxBitmap >> (63 - ((j - 1) % 64))
	if x == y {
		cnt := popcount(c.bitmap[x])
		c.bitmap[x] ^= (X & Y) //// flip
		c.n += int(popcount(c.bitmap[x]) - cnt)
	} else {
		cnt := popcount(c.bitmap[x])
		c.bitmap[x] ^= X
		c.n += int(popcount(c.bitmap[x]) - cnt)
		for i := x + 1; i < y; i++ {
			cnt = popcount(c.bitmap[i])
			c.bitmap[i] ^= maxBitmap
			c.n += int(popcount(c.bitmap[i]) - cnt)
		}
		cnt = popcount(c.bitmap[y])
		c.bitmap[y] ^= Y
		c.n += int(popcount(c.bitmap[y]) - cnt)
	}
}

// zeroes all bits in [i, j) (c must be a bitmap container)
func (c *Container) bitmapZeroRange(i, j uint64) {
	x := i >> 6
	y := (j - 1) >> 6
	var X uint64 = maxBitmap << (i % 64)
	var Y uint64 = maxBitmap >> (63 - ((j - 1) % 64))
	if x == y {
		c.n -= int(popcount(c.bitmap[x] & (X & Y)))
		c.bitmap[x] &= ^(X & Y)
	} else {
		c.n -= int(popcount(c.bitmap[x] & X))
		c.bitmap[x] &= ^X
		for i := x + 1; i < y; i++ {
			c.n -= int(popcount(c.bitmap[i]))
			c.bitmap[i] = 0
		}
		c.n -= int(popcount(c.bitmap[y] & Y))
		c.bitmap[y] &= ^Y
	}
}

func (c *Container) equals(c2 *Container) bool {
	if c.mapped != c2.mapped || c.containerType != c2.containerType || c.n != c2.n {
		return false
	}
	if c.containerType == containerArray {
		if len(c.array) != len(c2.array) {
			return false
		}
		for i := 0; i < len(c.array); i++ {
			if c.array[i] != c2.array[i] {
				return false
			}
		}
	} else if c.containerType == containerBitmap {
		if len(c.bitmap) != len(c2.bitmap) {
			return false
		}
		for i := 0; i < len(c.bitmap); i++ {
			if c.bitmap[i] != c2.bitmap[i] {
				return false
			}
		}
	} else if c.containerType == containerRun {
		if len(c.runs) != len(c2.runs) {
			return false
		}
		for i := 0; i < len(c.runs); i++ {
			if c.runs[i] != c2.runs[i] {
				return false
			}
		}
	} else {
		panic(fmt.Sprintf("unknown container type: %v", c.containerType))
	}
	return true
}

func unionArrayBitmap(a, b *Container) *Container {
	output := b.Clone()
	for _, v := range a.array {
		if !output.bitmapContains(v) {
			output.bitmap[v/64] |= (1 << uint64(v%64))
			output.n++
		}
	}
	return output
}

func unionBitmapBitmap(a, b *Container) *Container {
	output := &Container{
		bitmap:        make([]uint64, bitmapN),
		containerType: containerBitmap,
	}

	for i := 0; i < bitmapN; i++ {
		v := a.bitmap[i] | b.bitmap[i]
		output.bitmap[i] = v
		output.n += int(popcount(v))
	}

	return output
}

func difference(a, b *Container) *Container {
	if a.isArray() {
		if b.isArray() {
			return differenceArrayArray(a, b)
		} else if b.isRun() {
			return differenceArrayRun(a, b)
		} else {
			return differenceArrayBitmap(a, b)
		}
	} else if a.isRun() {
		if b.isArray() {
			return differenceRunArray(a, b)
		} else if b.isRun() {
			return differenceRunRun(a, b)
		} else {
			return differenceRunBitmap(a, b)
		}
	} else {
		if b.isArray() {
			return differenceBitmapArray(a, b)
		} else if b.isRun() {
			return differenceBitmapRun(a, b)
		} else {
			return differenceBitmapBitmap(a, b)
		}
	}
}

// differenceArrayArray computes the difference bween two arrays.
func differenceArrayArray(a, b *Container) *Container {
	output := &Container{containerType: containerArray}
	na, nb := len(a.array), len(b.array)
	for i, j := 0, 0; i < na; {
		va := a.array[i]
		if j >= nb {
			output.add(va)
			i++
			continue
		}

		vb := b.array[j]
		if va < vb {
			output.add(va)
			i++
		} else if va > vb {
			j++
		} else {
			i, j = i+1, j+1
		}
	}
	return output
}

// differenceArrayRun computes the difference of an array from a run.
func differenceArrayRun(a, b *Container) *Container {
	// func (ac *arrayContainer) iandNotRun16(rc *runContainer16) container {

	if a.n == 0 || b.n == 0 {
		return a.Clone()
	}

	output := &Container{array: make([]uint16, 0, a.n), containerType: containerArray}
	// cardinality upper bound: card(A)

	i := 0 // array index
	j := 0 // run index

	// handle overlap
	for i < a.n {

		// keep all array elements before beginning of runs
		if a.array[i] < b.runs[j].start {
			output.add(a.array[i])
			i++
			continue
		}

		// if array element in run, skip it
		if a.array[i] >= b.runs[j].start && a.array[i] <= b.runs[j].last {
			i++
			continue
		}

		// if array element larger than current run, check next run
		if a.array[i] > b.runs[j].last {
			j++
			if j == len(b.runs) {
				break
			}
		}
	}

	if i < len(a.array) {
		// keep all array elements after end of runs
		// It's possible that output was converted from array to bitmap in output.add()
		// so check container type before proceeding.
		if output.containerType == containerArray {
			output.array = append(output.array, a.array[i:]...)
			// TODO: consider handling container.n mutations in one place
			// like we do with container.add().
			output.n += len(a.array[i:])
		} else {
			for _, v := range a.array[i:] {
				output.add(v)
			}
		}
	}
	return output
}

// differenceBitmapRun computes the difference of an bitmap from a run.
func differenceBitmapRun(a, b *Container) *Container {
	if a.n == 0 || b.n == 0 {
		return a.Clone()
	}

	output := a.Clone()
	for j := 0; j < len(b.runs); j++ {
		output.bitmapZeroRange(uint64(b.runs[j].start), uint64(b.runs[j].last)+1)
	}
	return output
}

// differenceRunArray subtracts the bits in an array container from a run
// container.
func differenceRunArray(a, b *Container) *Container {
	if a.n == 0 || b.n == 0 {
		return a.Clone()
	}
	output := &Container{runs: make([]interval16, 0, len(a.runs)), containerType: containerRun}

	bidx := 0
	vb := b.array[bidx]

RUNLOOP:
	for _, run := range a.runs {
		start := run.start
		for vb < run.start {
			bidx++
			if bidx >= len(b.array) {
				break
			}
			vb = b.array[bidx]
		}
		for vb >= run.start && vb <= run.last {
			if vb == start {
				if vb == 65535 { // overflow
					break RUNLOOP
				}
				start++
				bidx++
				if bidx >= len(b.array) {
					break
				}
				vb = b.array[bidx]
				continue
			}
			output.runs = append(output.runs, interval16{start: start, last: vb - 1})
			output.n += int(vb - start)
			if vb == 65535 { // overflow
				break RUNLOOP
			}
			start = vb + 1
			bidx++
			if bidx >= len(b.array) {
				break
			}
			vb = b.array[bidx]
		}

		if start <= run.last {
			output.runs = append(output.runs, interval16{start: start, last: run.last})
			output.n += int(run.last - start + 1)
		}
	}
	output.optimize()
	return output
}

// differenceRunBitmap computes the difference of an run from a bitmap.
func differenceRunBitmap(a, b *Container) *Container {
	// If a is full, difference is the flip of b.
	if len(a.runs) > 0 && a.runs[0].start == 0 && a.runs[0].last == 65535 {
		return flipBitmap(b)
	}
	output := &Container{containerType: containerRun}
	output.n = a.n
	if len(a.runs) == 0 {
		return output
	}
	for j := 0; j < len(a.runs); j++ {
		run := a.runs[j]
		add := true
		for bit := a.runs[j].start; bit <= a.runs[j].last; bit++ {
			if b.bitmapContains(bit) {
				output.n--
				if run.start == bit {
					if bit == 65535 { //overflow
						add = false
					}

					run.start++
				} else if bit == run.last {
					run.last--
				} else {
					run.last = bit - 1
					if run.last >= run.start {
						output.runs = append(output.runs, run)
					}
					run.start = bit + 1
					run.last = a.runs[j].last
				}
				if run.start > run.last {
					break
				}
			}

			if bit == 65535 { //overflow
				break
			}
		}
		if run.start <= run.last {
			if add {
				output.runs = append(output.runs, run)
			}
		}
	}

	if output.n < ArrayMaxSize && len(output.runs) > output.n/2 {
		output.runToArray()
	} else if len(output.runs) > runMaxSize {
		output.runToBitmap()
	}
	return output
}

// differenceRunRun computes the difference of two runs.
func differenceRunRun(a, b *Container) *Container {
	if a.n == 0 || b.n == 0 {
		return a.Clone()
	}

	apos := 0 // current a-run index
	bpos := 0 // current b-run index
	astart := a.runs[apos].start
	alast := a.runs[apos].last
	bstart := b.runs[bpos].start
	blast := b.runs[bpos].last
	alen := len(a.runs)
	blen := len(b.runs)

	output := &Container{runs: make([]interval16, 0, alen+blen), containerType: containerRun} // TODO allocate max then truncate? or something else
	// cardinality upper bound: sum of number of runs
	// each B-run could split an A-run in two, up to len(b.runs) times

	for apos < alen && bpos < blen {
		switch {
		case alast < bstart:
			// current A-run entirely precedes current B-run: keep full A-run, advance to next A-run
			output.runs = append(output.runs, interval16{start: astart, last: alast})
			apos++
			if apos < alen {
				astart = a.runs[apos].start
				alast = a.runs[apos].last
			}
		case blast < astart:
			// current B-run entirely precedes current A-run: advance to next B-run
			bpos++
			if bpos < blen {
				bstart = b.runs[bpos].start
				blast = b.runs[bpos].last
			}
		default:
			// overlap
			if astart < bstart {
				output.runs = append(output.runs, interval16{start: astart, last: bstart - 1})
			}
			if alast > blast {
				astart = blast + 1
			} else {
				apos++
				if apos < alen {
					astart = a.runs[apos].start
					alast = a.runs[apos].last
				}
			}
		}
	}
	if apos < alen {
		output.runs = append(output.runs, interval16{start: astart, last: alast})
		apos++
		if apos < alen {
			output.runs = append(output.runs, a.runs[apos:]...)
		}
	}

	output.n = output.count()
	return output
}

func differenceArrayBitmap(a, b *Container) *Container {
	output := &Container{containerType: containerArray}
	for _, va := range a.array {
		bmidx := va / 64
		bidx := va % 64
		mask := uint64(1) << bidx
		b := b.bitmap[bmidx]

		if mask&^b > 0 {
			output.array = append(output.array, va)
		}
	}
	output.n = len(output.array)
	return output
}

func differenceBitmapArray(a, b *Container) *Container {
	output := a.Clone()

	for _, v := range b.array {
		if output.bitmapContains(v) {
			output.bitmap[v/64] &^= (uint64(1) << uint(v%64))
			output.n--
		}
	}
	if output.n < ArrayMaxSize {
		output.bitmapToArray()
	}
	return output
}

func differenceBitmapBitmap(a, b *Container) *Container {
	output := &Container{bitmap: make([]uint64, bitmapN), containerType: containerBitmap}

	for i := range a.bitmap {
		v := a.bitmap[i] & (^b.bitmap[i])
		output.bitmap[i] = v
		output.n += int(popcount(v))

	}
	if output.n < ArrayMaxSize {
		output.bitmapToArray()
	}
	return output
}

func xor(a, b *Container) *Container {
	if a.isArray() {
		if b.isArray() {
			return xorArrayArray(a, b)
		} else if b.isRun() {
			return xorArrayRun(a, b)
		} else {
			return xorArrayBitmap(a, b)
		}
	} else if a.isRun() {
		if b.isArray() {
			return xorArrayRun(b, a)
		} else if b.isRun() {
			return xorRunRun(a, b)
		} else {
			return xorBitmapRun(b, a)
		}
	} else {
		if b.isArray() {
			return xorArrayBitmap(b, a)
		} else if b.isRun() {
			return xorBitmapRun(a, b)
		} else {
			return xorBitmapBitmap(a, b)
		}
	}
}

func xorArrayArray(a, b *Container) *Container {
	output := &Container{containerType: containerArray}
	na, nb := len(a.array), len(b.array)
	for i, j := 0, 0; i < na || j < nb; {
		if i < na && j >= nb {
			output.add(a.array[i])
			i++
			continue
		} else if i >= na && j < nb {
			output.add(b.array[j])
			j++
			continue
		}

		va, vb := a.array[i], b.array[j]
		if va < vb {
			output.add(va)
			i++
		} else if va > vb {
			output.add(vb)
			j++
		} else { //==
			i++
			j++
		}
	}
	return output
}

func xorArrayBitmap(a, b *Container) *Container {
	output := b.Clone()
	for _, v := range a.array {
		if b.bitmapContains(v) {
			output.remove(v)
		} else {
			output.add(v)
		}
	}

	// It's possible that output was converted from bitmap to array in output.remove()
	// so we only do this conversion if output is still a bitmap container.
	if output.containerType == containerBitmap && output.count() < ArrayMaxSize {
		output.bitmapToArray()
	}

	return output
}

func xorBitmapBitmap(a, b *Container) *Container {
	output := &Container{
		bitmap:        make([]uint64, bitmapN),
		containerType: containerBitmap,
	}
	for i := 0; i < bitmapN; i++ {
		v := a.bitmap[i] ^ b.bitmap[i]
		output.bitmap[i] = v
		output.n += int(popcount(v))
	}

	if output.count() < ArrayMaxSize {
		output.bitmapToArray()
	}
	return output
}

// opType represents a type of operation.
type opType uint8

const (
	opTypeAdd    = opType(0)
	opTypeRemove = opType(1)
)

// op represents an operation on the bitmap.
type op struct {
	typ   opType
	value uint64
}

// apply executes the operation against a bitmap.
func (op *op) apply(b *Bitmap) bool {
	switch op.typ {
	case opTypeAdd:
		return b.add(op.value)
	case opTypeRemove:
		return b.remove(op.value)
	default:
		panic(fmt.Sprintf("invalid op type: %d", op.typ))
	}
}

// WriteTo writes op to the w.
func (op *op) WriteTo(w io.Writer) (n int64, err error) {
	buf := make([]byte, op.size())

	// Write type and value.
	buf[0] = byte(op.typ)
	binary.LittleEndian.PutUint64(buf[1:9], op.value)

	// Add checksum at the end.
	h := fnv.New32a()
	h.Write(buf[0:9])
	binary.LittleEndian.PutUint32(buf[9:13], h.Sum32())

	// Write to writer.
	nn, err := w.Write(buf)
	return int64(nn), err
}

// UnmarshalBinary decodes data into an op.
func (op *op) UnmarshalBinary(data []byte) error {
	if len(data) < op.size() {
		return fmt.Errorf("op data out of bounds: len=%d", len(data))
	}

	// Verify checksum.
	h := fnv.New32a()
	h.Write(data[0:9])
	if chk := binary.LittleEndian.Uint32(data[9:13]); chk != h.Sum32() {
		return fmt.Errorf("checksum mismatch: exp=%08x, got=%08x", h.Sum32(), chk)
	}

	// Read type and value.
	op.typ = opType(data[0])
	op.value = binary.LittleEndian.Uint64(data[1:9])

	return nil
}

// size returns the encoded size of the op, in bytes.
func (*op) size() int { return 1 + 8 + 4 }

func highbits(v uint64) uint64 { return v >> 16 }
func lowbits(v uint64) uint16  { return uint16(v & 0xFFFF) }

// search32 returns the index of value in a. If value is not found, it works the
// same way as search64.
func search32(a []uint16, value uint16) int {
	// Optimize for elements and the last element.
	n := len(a)
	if n == 0 {
		return -1
	} else if a[n-1] == value {
		return n - 1
	}

	// Otherwise perform binary search for exact match.
	lo, hi := 0, n-1
	for lo+16 <= hi {
		i := int(uint((lo + hi)) >> 1)
		v := a[i]

		if v < value {
			lo = i + 1
		} else if v > value {
			hi = i - 1
		} else {
			return i
		}
	}

	// If an exact match isn't found then return a negative index.
	for ; lo <= hi; lo++ {
		v := a[lo]
		if v == value {
			return lo
		} else if v > value {
			break
		}
	}
	return -(lo + 1)
}

// search64 returns the index of value in a. If value is not found, -1 * (1 +
// the index where v would be if it were inserted) is returned. This is done in
// order to both signal that value was not found (negative number), and also
// return information about where v would go if it were inserted. The +1 offset
// is necessary due to the case where v is not found, but would go at index 0.
// since negative 0 is no different from positive 0, we offset the returned
// negative indices by 1. See the test for this function for examples.
func search64(a []uint64, value uint64) int {
	// Optimize for elements and the last element.
	n := len(a)
	if n == 0 {
		return -1
	} else if a[n-1] == value {
		return n - 1
	}

	// Otherwise perform binary search for exact match.
	lo, hi := 0, n-1
	for lo+16 <= hi {
		i := int(uint((lo + hi)) >> 1)
		v := a[i]

		if v < value {
			lo = i + 1
		} else if v > value {
			hi = i - 1
		} else {
			return i
		}
	}

	// If an exact match isn't found then return a negative index.
	for ; lo <= hi; lo++ {
		v := a[lo]
		if v == value {
			return lo
		} else if v > value {
			break
		}
	}
	return -(lo + 1)
}

// trailingZeroN returns the number of trailing zeros in v.
// v must be greater than zero.
func trailingZeroN(v uint64) int {
	return bits.TrailingZeros64(v)
}

// ErrorList represents a list of errors.
type ErrorList []error

func (a ErrorList) Error() string {
	switch len(a) {
	case 0:
		return "no errors"
	case 1:
		return a[0].Error()
	}
	return fmt.Sprintf("%s (and %d more errors)", a[0], len(a)-1)
}

// Append appends an error to the list. If err is an ErrorList then all errors are appended.
func (a *ErrorList) Append(err error) {
	switch err := err.(type) {
	case ErrorList:
		*a = append(*a, err...)
	default:
		*a = append(*a, err)
	}
}

// AppendWithPrefix appends an error to the list and includes a prefix.
func (a *ErrorList) AppendWithPrefix(err error, prefix string) {
	switch err := err.(type) {
	case ErrorList:
		for i := range err {
			*a = append(*a, fmt.Errorf("%s%s", prefix, err[i]))
		}
	default:
		*a = append(*a, fmt.Errorf("%s%s", prefix, err))
	}
}

// xorArrayRun computes the exclusive or of an array and a run container.
func xorArrayRun(a, b *Container) *Container {
	output := &Container{containerType: containerRun}
	na, nb := len(a.array), len(b.runs)
	var vb interval16
	var va uint16
	lastI, lastJ := -1, -1
	for i, j := 0, 0; i < na || j < nb; {
		if i < na && i != lastI {
			va = a.array[i]
		}
		if j < nb && j != lastJ {
			vb = b.runs[j]
		}
		lastI = i
		lastJ = j

		if i < na && (j >= nb || va < vb.start) { //before
			output.n += output.runAppendInterval(interval16{start: va, last: va})
			i++
		} else if j < nb && (i >= na || va > vb.last) { //after
			output.n += output.runAppendInterval(vb)
			j++
		} else if va > vb.start {
			if va < vb.last {
				output.n += output.runAppendInterval(interval16{start: vb.start, last: va - 1})
				i++
				vb.start = va + 1

				if vb.start > vb.last {
					j++
				}
			} else if va > vb.last {
				output.n += output.runAppendInterval(vb)
				j++
			} else { // va == vb.last
				vb.last--
				if vb.start <= vb.last {
					output.n += output.runAppendInterval(vb)
				}
				j++
				i++
			}

		} else { // we know va == vb.start
			if vb.start == maxContainerVal { // protect overflow
				j++
			} else {
				vb.start++
				if vb.start > vb.last {
					j++
				}
			}
			i++
		}
	}
	if output.n < ArrayMaxSize {
		output.runToArray()
	} else if len(output.runs) > runMaxSize {
		output.runToBitmap()
	}
	return output
}

// xorCompare computes first exclusive run between two runs.
func xorCompare(x *xorstm) (r1 interval16, hasData bool) {
	hasData = false
	if !x.vaValid || !x.vbValid {
		if x.vbValid {
			x.vbValid = false
			r1 = x.vb
			hasData = true
			return
		}
		if x.vaValid {
			x.vaValid = false
			r1 = x.va
			hasData = true
			return
		}
		return
	}

	if x.va.last < x.vb.start { //va  before
		x.vaValid = false
		r1 = x.va
		hasData = true
	} else if x.vb.last < x.va.start { //vb before
		x.vbValid = false
		r1 = x.vb
		hasData = true
	} else if x.va.start == x.vb.start && x.va.last == x.vb.last { // Equal
		x.vaValid = false
		x.vbValid = false
	} else if x.va.start <= x.vb.start && x.va.last >= x.vb.last { //vb inside
		x.vbValid = false
		if x.va.start != x.vb.start {
			r1 = interval16{start: x.va.start, last: x.vb.start - 1}
			hasData = true
		}

		if x.vb.last == maxContainerVal { // Check for overflow
			x.vaValid = false

		} else {
			x.va.start = x.vb.last + 1
			if x.va.start > x.va.last {
				x.vaValid = false
			}
		}

	} else if x.vb.start <= x.va.start && x.vb.last >= x.va.last { //va inside
		x.vaValid = false
		if x.vb.start != x.va.start {
			r1 = interval16{start: x.vb.start, last: x.va.start - 1}
			hasData = true
		}

		if x.va.last == maxContainerVal { //check for overflow
			x.vbValid = false
		} else {
			x.vb.start = x.va.last + 1
			if x.vb.start > x.vb.last {
				x.vbValid = false
			}
		}

	} else if x.va.start < x.vb.start && x.va.last <= x.vb.last { //va first overlap
		x.vaValid = false
		r1 = interval16{start: x.va.start, last: x.vb.start - 1}
		hasData = true
		if x.va.last == maxContainerVal { // check for overflow
			x.vbValid = false
		} else {
			x.vb.start = x.va.last + 1
			if x.vb.start > x.vb.last {
				x.vbValid = false
			}
		}
	} else if x.vb.start < x.va.start && x.vb.last <= x.va.last { //vb first overlap
		x.vbValid = false
		r1 = interval16{start: x.vb.start, last: x.va.start - 1}
		hasData = true

		if x.vb.last == maxContainerVal { // check for overflow
			x.vaValid = false
		} else {
			x.va.start = x.vb.last + 1
			if x.va.start > x.va.last {
				x.vaValid = false
			}
		}
	}
	return
}

//stm  is state machine used to "xor" iterate over runs.
type xorstm struct {
	vaValid, vbValid bool
	va, vb           interval16
}

// xorRunRun computes the exclusive or of two run containers.
func xorRunRun(a, b *Container) *Container {
	na, nb := len(a.runs), len(b.runs)
	if na == 0 {
		return b.Clone()
	}
	if nb == 0 {
		return a.Clone()
	}
	output := &Container{containerType: containerRun}

	lastI, lastJ := -1, -1

	state := &xorstm{}

	for i, j := 0, 0; i < na || j < nb; {
		if i < na && lastI != i {
			state.va = a.runs[i]
			state.vaValid = true
		}

		if j < nb && lastJ != j {
			state.vb = b.runs[j]
			state.vbValid = true
		}
		lastI, lastJ = i, j

		r1, ok := xorCompare(state)
		if ok {
			output.n += output.runAppendInterval(r1)
		}
		if !state.vaValid {
			i++
		}
		if !state.vbValid {
			j++
		}

	}

	if output.n < ArrayMaxSize && len(output.runs) > output.n/2 {
		output.runToArray()
	} else if len(output.runs) > runMaxSize {
		output.runToBitmap()
	}
	return output
}

// xorRunRun computes the exclusive or of a bitmap and a run container.
func xorBitmapRun(a, b *Container) *Container {
	output := a.Clone()
	for j := 0; j < len(b.runs); j++ {
		output.bitmapXorRange(uint64(b.runs[j].start), uint64(b.runs[j].last)+1)
	}

	if output.n < ArrayMaxSize && len(output.runs) > output.n/2 {
		output.runToArray()
	} else if len(output.runs) > runMaxSize {
		output.runToBitmap()
	}
	return output
}

func bitmapsEqual(b, c *Bitmap) error {
	if b.OpWriter != c.OpWriter {
		return errors.New("opWriters not equal")
	}
	if b.opN != c.opN {
		return errors.New("opNs not equal")
	}

	biter, _ := b.Containers.Iterator(0)
	citer, _ := c.Containers.Iterator(0)
	bn, cn := biter.Next(), citer.Next()
	for ; bn && cn; bn, cn = biter.Next(), citer.Next() {
		bk, bc := biter.Value()
		ck, cc := citer.Value()
		if bk != ck {
			return errors.New("keys not equal")
		}
		if !bc.equals(cc) {
			return errors.New("containers not equal")
		}
	}
	if bn && !cn || cn && !bn {
		return errors.New("different numbers of containers")
	}

	return nil
}

func popcount(x uint64) uint64 {
	return uint64(bits.OnesCount64(x))
}

func popcountSlice(s []uint64) uint64 {
	cnt := uint64(0)
	for _, x := range s {
		cnt += popcount(x)
	}
	return cnt
}

func popcountMaskSlice(s, m []uint64) uint64 {
	cnt := uint64(0)
	for i := range s {
		cnt += popcount(s[i] &^ m[i])
	}
	return cnt
}

func popcountAndSlice(s, m []uint64) uint64 {
	cnt := uint64(0)
	for i := range s {
		cnt += popcount(s[i] & m[i])
	}
	return cnt
}

func popcountOrSlice(s, m []uint64) uint64 {
	cnt := uint64(0)
	for i := range s {
		cnt += popcount(s[i] | m[i])
	}
	return cnt
}

func popcountXorSlice(s, m []uint64) uint64 {
	cnt := uint64(0)
	for i := range s {
		cnt += popcount(s[i] ^ m[i])
	}
	return cnt
}<|MERGE_RESOLUTION|>--- conflicted
+++ resolved
@@ -93,15 +93,11 @@
 	// return the first container at or after key. found will be true if a
 	// container is found at key.
 	Iterator(key uint64) (citer ContainerIterator, found bool)
-<<<<<<< HEAD
+
+	Count() uint64
+
 	//Reset will clear the containers collection to allow for recycling during snapshot
 	Reset()
-
-=======
-	Count() uint64
-	//Reset will clear the containers collection to allow for recycling during snapshot
-	Reset()
->>>>>>> 25622920
 }
 
 type ContainerIterator interface {
