// Copyright 2017 Pilosa Corp.
//
// Licensed under the Apache License, Version 2.0 (the "License");
// you may not use this file except in compliance with the License.
// You may obtain a copy of the License at
//
//     http://www.apache.org/licenses/LICENSE-2.0
//
// Unless required by applicable law or agreed to in writing, software
// distributed under the License is distributed on an "AS IS" BASIS,
// WITHOUT WARRANTIES OR CONDITIONS OF ANY KIND, either express or implied.
// See the License for the specific language governing permissions and
// limitations under the License.

//go:generate stringer -type=apiMethod

package pilosa

import (
	"context"
	"encoding/csv"
	"fmt"
	"io"
	"io/ioutil"
	"strconv"
	"strings"
	"time"

	"github.com/pilosa/pilosa/pql"
	"github.com/pkg/errors"
)

// API provides the top level programmatic interface to Pilosa. It is usually
// wrapped by a handler which provides an external interface (e.g. HTTP).
type API struct {
	holder  *Holder
	cluster *cluster
	server  *Server

	Serializer Serializer
}

// apiOption is a functional option type for pilosa.API
type apiOption func(*API) error

func OptAPIServer(s *Server) apiOption {
	return func(a *API) error {
		a.server = s
		a.holder = s.holder
		a.cluster = s.cluster
		a.Serializer = s.serializer
		return nil
	}
}

// NewAPI returns a new API instance.
func NewAPI(opts ...apiOption) (*API, error) {
	api := &API{}

	for _, opt := range opts {
		err := opt(api)
		if err != nil {
			return nil, errors.Wrap(err, "applying option")
		}
	}
	return api, nil
}

// validAPIMethods specifies the api methods that are valid for each
// cluster state.
var validAPIMethods = map[string]map[apiMethod]struct{}{
	ClusterStateStarting: methodsCommon,
	ClusterStateNormal:   appendMap(methodsCommon, methodsNormal),
	ClusterStateResizing: appendMap(methodsCommon, methodsResizing),
}

func appendMap(a, b map[apiMethod]struct{}) map[apiMethod]struct{} {
	r := make(map[apiMethod]struct{})
	for k, v := range a {
		r[k] = v
	}
	for k, v := range b {
		r[k] = v
	}
	return r
}

func (api *API) validate(f apiMethod) error {
	state := api.cluster.State()
	if _, ok := validAPIMethods[state][f]; ok {
		return nil
	}
	return newApiMethodNotAllowedError(errors.Errorf("api method %s not allowed in state %s", f, state))
}

// Query parses a PQL query out of the request and executes it.
func (api *API) Query(ctx context.Context, req *QueryRequest) (QueryResponse, error) {
	if err := api.validate(apiQuery); err != nil {
		return QueryResponse{}, errors.Wrap(err, "validating api method")
	}

	resp := QueryResponse{}

	q, err := pql.NewParser(strings.NewReader(req.Query)).Parse()
	if err != nil {
		return resp, errors.Wrap(err, "parsing")
	}
	execOpts := &execOptions{
		Remote:          req.Remote,
		ExcludeRowAttrs: req.ExcludeRowAttrs,
		ExcludeColumns:  req.ExcludeColumns,
	}
	results, err := api.server.executor.Execute(ctx, req.Index, q, req.Shards, execOpts)
	if err != nil {
		return resp, errors.Wrap(err, "executing")
	}
	resp.Results = results

	// Fill column attributes if requested.
	if req.ColumnAttrs && !req.ExcludeColumns {
		// Consolidate all column ids across all calls.
		var columnIDs []uint64
		for _, result := range results {
			bm, ok := result.(*Row)
			if !ok {
				continue
			}
			columnIDs = uint64Slice(columnIDs).merge(bm.Columns())
		}

		// Retrieve column attributes across all calls.
		columnAttrSets, err := api.readColumnAttrSets(api.holder.Index(req.Index), columnIDs)
		if err != nil {
			return resp, errors.Wrap(err, "reading column attrs")
		}

		// Translate column attributes, if necessary.
		if api.server.translateFile != nil {
			for _, col := range resp.ColumnAttrSets {
				v, err := api.server.translateFile.TranslateColumnToString(req.Index, col.ID)
				if err != nil {
					return resp, err
				}
				col.Key, col.ID = v, 0
			}
		}

		resp.ColumnAttrSets = columnAttrSets
	}
	return resp, nil
}

// readColumnAttrSets returns a list of column attribute objects by id.
func (api *API) readColumnAttrSets(index *Index, ids []uint64) ([]*ColumnAttrSet, error) {
	if index == nil {
		return nil, nil
	}

	ax := make([]*ColumnAttrSet, 0, len(ids))
	for _, id := range ids {
		// Read attributes for column. Skip column if empty.
		attrs, err := index.ColumnAttrStore().Attrs(id)
		if err != nil {
			return nil, errors.Wrap(err, "getting attrs")
		} else if len(attrs) == 0 {
			continue
		}

		// Append column with attributes.
		ax = append(ax, &ColumnAttrSet{ID: id, Attrs: attrs})
	}

	return ax, nil
}

// CreateIndex makes a new Pilosa index.
func (api *API) CreateIndex(_ context.Context, indexName string, options IndexOptions) (*Index, error) {
	if err := api.validate(apiCreateIndex); err != nil {
		return nil, errors.Wrap(err, "validating api method")
	}

	// Create index.
	index, err := api.holder.CreateIndex(indexName, options)
	if err != nil {
		return nil, errors.Wrap(err, "creating index")
	}
	// Send the create index message to all nodes.
	err = api.server.SendSync(
		&CreateIndexMessage{
			Index: indexName,
			Meta:  &options,
		})
	if err != nil {
		return nil, errors.Wrap(err, "sending CreateIndex message")
	}
	api.holder.Stats.Count("createIndex", 1, 1.0)
	return index, nil
}

// Index retrieves the named index.
func (api *API) Index(_ context.Context, indexName string) (*Index, error) {
	if err := api.validate(apiIndex); err != nil {
		return nil, errors.Wrap(err, "validating api method")
	}

	index := api.holder.Index(indexName)
	if index == nil {
		return nil, newNotFoundError(ErrIndexNotFound)
	}
	return index, nil
}

// DeleteIndex removes the named index. If the index is not found it does
// nothing and returns no error.
func (api *API) DeleteIndex(_ context.Context, indexName string) error {
	if err := api.validate(apiDeleteIndex); err != nil {
		return errors.Wrap(err, "validating api method")
	}

	// Delete index from the holder.
	err := api.holder.DeleteIndex(indexName)
	if err != nil {
		return errors.Wrap(err, "deleting index")
	}
	// Send the delete index message to all nodes.
	err = api.server.SendSync(
		&DeleteIndexMessage{
			Index: indexName,
		})
	if err != nil {
		api.server.logger.Printf("problem sending DeleteIndex message: %s", err)
		return errors.Wrap(err, "sending DeleteIndex message")
	}
	api.holder.Stats.Count("deleteIndex", 1, 1.0)
	return nil
}

// CreateField makes the named field in the named index with the given options.
// This method currently only takes a single functional option, but that may be
// changed in the future to support multiple options.
func (api *API) CreateField(_ context.Context, indexName string, fieldName string, opts ...FieldOption) (*Field, error) {
	if err := api.validate(apiCreateField); err != nil {
		return nil, errors.Wrap(err, "validating api method")
	}

	// Apply functional options.
	fo := FieldOptions{}
	for _, opt := range opts {
		err := opt(&fo)
		if err != nil {
			return nil, errors.Wrap(err, "applying option")
		}
	}

	// Find index.
	index := api.holder.Index(indexName)
	if index == nil {
		return nil, newNotFoundError(ErrIndexNotFound)
	}

	// Create field.
	field, err := index.CreateField(fieldName, opts...)
	if err != nil {
		return nil, errors.Wrap(err, "creating field")
	}

	// Send the create field message to all nodes.
	err = api.server.SendSync(
		&CreateFieldMessage{
			Index: indexName,
			Field: fieldName,
			Meta:  &fo,
		})
	if err != nil {
		api.server.logger.Printf("problem sending CreateField message: %s", err)
		return nil, errors.Wrap(err, "sending CreateField message")
	}
	api.holder.Stats.CountWithCustomTags("createField", 1, 1.0, []string{fmt.Sprintf("index:%s", indexName)})
	return field, nil
}

// Field retrieves the named field.
func (api *API) Field(_ context.Context, indexName, fieldName string) (*Field, error) {
	if err := api.validate(apiField); err != nil {
		return nil, errors.Wrap(err, "validating api method")
	}

	field := api.holder.Field(indexName, fieldName)
	if field == nil {
		return nil, newNotFoundError(ErrFieldNotFound)
	}
	return field, nil
}

// DeleteField removes the named field from the named index. If the index is not
// found, an error is returned. If the field is not found, it is ignored and no
// action is taken.
func (api *API) DeleteField(_ context.Context, indexName string, fieldName string) error {
	if err := api.validate(apiDeleteField); err != nil {
		return errors.Wrap(err, "validating api method")
	}

	// Find index.
	index := api.holder.Index(indexName)
	if index == nil {
		return newNotFoundError(ErrIndexNotFound)
	}

	// Delete field from the index.
	if err := index.DeleteField(fieldName); err != nil {
		return errors.Wrap(err, "deleting field")
	}

	// Send the delete field message to all nodes.
	err := api.server.SendSync(
		&DeleteFieldMessage{
			Index: indexName,
			Field: fieldName,
		})
	if err != nil {
		api.server.logger.Printf("problem sending DeleteField message: %s", err)
		return errors.Wrap(err, "sending DeleteField message")
	}
	api.holder.Stats.CountWithCustomTags("deleteField", 1, 1.0, []string{fmt.Sprintf("index:%s", indexName)})
	return nil
}

// ExportCSV encodes the fragment designated by the index,field,shard as
// CSV of the form <row>,<col>
func (api *API) ExportCSV(_ context.Context, indexName string, fieldName string, shard uint64, w io.Writer) error {
	if err := api.validate(apiExportCSV); err != nil {
		return errors.Wrap(err, "validating api method")
	}

	// Validate that this handler owns the shard.
	if !api.cluster.ownsShard(api.Node().ID, indexName, shard) {
		api.server.logger.Printf("node %s does not own shard %d of index %s", api.Node().ID, shard, indexName)
		return ErrClusterDoesNotOwnShard
	}

	// Find the fragment.
	f := api.holder.fragment(indexName, fieldName, viewStandard, shard)
	if f == nil {
		return ErrFragmentNotFound
	}

	// Wrap writer with a CSV writer.
	cw := csv.NewWriter(w)

	// Iterate over each column.
	if err := f.forEachBit(func(rowID, columnID uint64) error {
		return cw.Write([]string{
			strconv.FormatUint(rowID, 10),
			strconv.FormatUint(columnID, 10),
		})
	}); err != nil {
		return errors.Wrap(err, "writing CSV")
	}

	// Ensure data is flushed.
	cw.Flush()

	return nil
}

// ShardNodes returns the node and all replicas which should contain a shard's data.
func (api *API) ShardNodes(_ context.Context, indexName string, shard uint64) ([]*Node, error) {
	if err := api.validate(apiShardNodes); err != nil {
		return nil, errors.Wrap(err, "validating api method")
	}

	return api.cluster.shardNodes(indexName, shard), nil
}

// FragmentBlockData is an endpoint for internal usage. It is not guaranteed to
// return anything useful. Currently it returns protobuf encoded row and column
// ids from a "block" which is a subdivision of a fragment.
func (api *API) FragmentBlockData(_ context.Context, body io.Reader) ([]byte, error) {
	if err := api.validate(apiFragmentBlockData); err != nil {
		return nil, errors.Wrap(err, "validating api method")
	}

	reqBytes, err := ioutil.ReadAll(body)
	if err != nil {
		return nil, NewBadRequestError(errors.Wrap(err, "read body error"))
	}
	var req BlockDataRequest
	if err := api.Serializer.Unmarshal(reqBytes, &req); err != nil {
		return nil, NewBadRequestError(errors.Wrap(err, "unmarshal body error"))
	}

	// Retrieve fragment from holder.
	f := api.holder.fragment(req.Index, req.Field, viewStandard, req.Shard)
	if f == nil {
		return nil, ErrFragmentNotFound
	}

	var resp = BlockDataResponse{}
	resp.RowIDs, resp.ColumnIDs = f.blockData(int(req.Block))

	// Encode response.
	buf, err := api.Serializer.Marshal(&resp)
	if err != nil {
		return nil, errors.Wrap(err, "merge block response encoding error")
	}

	return buf, nil
}

// FragmentBlocks returns the checksums and block ids for all blocks in the specified fragment.
func (api *API) FragmentBlocks(_ context.Context, indexName string, fieldName string, shard uint64) ([]FragmentBlock, error) {
	if err := api.validate(apiFragmentBlocks); err != nil {
		return nil, errors.Wrap(err, "validating api method")
	}

	// Retrieve fragment from holder.
	f := api.holder.fragment(indexName, fieldName, viewStandard, shard)
	if f == nil {
		return nil, ErrFragmentNotFound
	}

	// Retrieve blocks.
	blocks := f.Blocks()
	return blocks, nil
}

// Hosts returns a list of the hosts in the cluster including their ID,
// URL, and which is the coordinator.
func (api *API) Hosts(_ context.Context) []*Node {
	return api.cluster.Nodes
}

// Node gets the ID, URI and coordinator status for this particular node.
func (api *API) Node() *Node {
	node := api.server.node()
	return &node
}

// RecalculateCaches forces all TopN caches to be updated. Used mainly for integration tests.
func (api *API) RecalculateCaches(_ context.Context) error {
	if err := api.validate(apiRecalculateCaches); err != nil {
		return errors.Wrap(err, "validating api method")
	}

	err := api.server.SendSync(&RecalculateCaches{})
	if err != nil {
		return errors.Wrap(err, "broacasting message")
	}
	api.holder.recalculateCaches()
	return nil
}

// PostClusterMessage is for internal use. It decodes a protobuf message out of
// the body and forwards it to the BroadcastHandler.
func (api *API) ClusterMessage(_ context.Context, reqBody io.Reader) error {
	if err := api.validate(apiClusterMessage); err != nil {
		return errors.Wrap(err, "validating api method")
	}

	// Read entire body.
	body, err := ioutil.ReadAll(reqBody)
	if err != nil {
		return errors.Wrap(err, "reading body")
	}

	typ := body[0]
	msg := getMessage(typ)
	err = api.server.serializer.Unmarshal(body[1:], msg)
	if err != nil {
		return errors.Wrap(err, "deserializing cluster message")
	}

	// Forward the error message.
	if err := api.server.receiveMessage(msg); err != nil {
		return errors.Wrap(err, "receiving message")
	}
	return nil
}

// Schema returns information about each index in Pilosa including which fields
// they contain.
func (api *API) Schema(_ context.Context) []*IndexInfo {
	return api.holder.limitedSchema()
}

// Views returns the views in the given field.
func (api *API) Views(_ context.Context, indexName string, fieldName string) ([]*view, error) {
	if err := api.validate(apiViews); err != nil {
		return nil, errors.Wrap(err, "validating api method")
	}

	// Retrieve views.
	f := api.holder.Field(indexName, fieldName)
	if f == nil {
		return nil, ErrFieldNotFound
	}

	// Fetch views.
	views := f.views()
	return views, nil
}

// DeleteView removes the given view.
func (api *API) DeleteView(_ context.Context, indexName string, fieldName string, viewName string) error {
	if err := api.validate(apiDeleteView); err != nil {
		return errors.Wrap(err, "validating api method")
	}

	// Retrieve field.
	f := api.holder.Field(indexName, fieldName)
	if f == nil {
		return ErrFieldNotFound
	}

	// Delete the view.
	if err := f.deleteView(viewName); err != nil {
		// Ignore this error because views do not exist on all nodes due to shard distribution.
		if err != ErrInvalidView {
			return errors.Wrap(err, "deleting view")
		}
	}

	// Send the delete view message to all nodes.
	err := api.server.SendSync(
		&DeleteViewMessage{
			Index: indexName,
			Field: fieldName,
			View:  viewName,
		})
	if err != nil {
		api.server.logger.Printf("problem sending DeleteView message: %s", err)
	}

	return errors.Wrap(err, "sending DeleteView message")
}

// IndexAttrDiff
func (api *API) IndexAttrDiff(_ context.Context, indexName string, blocks []AttrBlock) (map[uint64]map[string]interface{}, error) {
	if err := api.validate(apiIndexAttrDiff); err != nil {
		return nil, errors.Wrap(err, "validating api method")
	}

	// Retrieve index from holder.
	index := api.holder.Index(indexName)
	if index == nil {
		return nil, newNotFoundError(ErrIndexNotFound)
	}

	// Retrieve local blocks.
	localBlocks, err := index.ColumnAttrStore().Blocks()
	if err != nil {
		return nil, errors.Wrap(err, "getting blocks")
	}

	// Read all attributes from all mismatched blocks.
	attrs := make(map[uint64]map[string]interface{})
	for _, blockID := range attrBlocks(localBlocks).Diff(blocks) {
		// Retrieve block data.
		m, err := index.ColumnAttrStore().BlockData(blockID)
		if err != nil {
			return nil, errors.Wrap(err, "getting block")
		}

		// Copy to index-wide struct.
		for k, v := range m {
			attrs[k] = v
		}
	}
	return attrs, nil
}

func (api *API) FieldAttrDiff(_ context.Context, indexName string, fieldName string, blocks []AttrBlock) (map[uint64]map[string]interface{}, error) {
	if err := api.validate(apiFieldAttrDiff); err != nil {
		return nil, errors.Wrap(err, "validating api method")
	}

	// Retrieve index from holder.
	f := api.holder.Field(indexName, fieldName)
	if f == nil {
		return nil, ErrFieldNotFound
	}

	// Retrieve local blocks.
	localBlocks, err := f.RowAttrStore().Blocks()
	if err != nil {
		return nil, errors.Wrap(err, "getting blocks")
	}

	// Read all attributes from all mismatched blocks.
	attrs := make(map[uint64]map[string]interface{})
	for _, blockID := range attrBlocks(localBlocks).Diff(blocks) {
		// Retrieve block data.
		m, err := f.RowAttrStore().BlockData(blockID)
		if err != nil {
			return nil, errors.Wrap(err, "getting block")
		}

		// Copy to index-wide struct.
		for k, v := range m {
			attrs[k] = v
		}
	}
	return attrs, nil
}

// Import bulk imports data into a particular index,field,shard.
func (api *API) Import(_ context.Context, req *ImportRequest) error {
	if err := api.validate(apiImport); err != nil {
		return errors.Wrap(err, "validating api method")
	}

	field, err := api.indexField(req.Index, req.Field, req.Shard)
	if err != nil {
		return errors.Wrap(err, "getting field")
	}

	// Convert timestamps to time.Time.
	timestamps := make([]*time.Time, len(req.Timestamps))
	for i, ts := range req.Timestamps {
		if ts == 0 {
			continue
		}
		t := time.Unix(0, ts)
		timestamps[i] = &t
	}

	// Import into fragment.
	err = field.Import(req.RowIDs, req.ColumnIDs, timestamps)
	if err != nil {
		api.server.logger.Printf("import error: index=%s, field=%s, shard=%d, columns=%d, err=%s", req.Index, req.Field, req.Shard, len(req.ColumnIDs), err)
	}
	return errors.Wrap(err, "importing")
}

// ImportValue bulk imports values into a particular field.
func (api *API) ImportValue(_ context.Context, req *ImportValueRequest) error {
	if err := api.validate(apiImportValue); err != nil {
		return errors.Wrap(err, "validating api method")
	}

	field, err := api.indexField(req.Index, req.Field, req.Shard)
	if err != nil {
		return errors.Wrap(err, "getting field")
	}
	// Import into fragment.
	err = field.importValue(req.ColumnIDs, req.Values)
	if err != nil {
		api.server.logger.Printf("import error: index=%s, field=%s, shard=%d, columns=%d, err=%s", req.Index, req.Field, req.Shard, len(req.ColumnIDs), err)
	}
	return errors.Wrap(err, "importing")
}

// MaxShards returns the maximum shard number for each index in a map.
func (api *API) MaxShards(_ context.Context) map[string]uint64 {
	return api.holder.maxShards()
}

// StatsWithTags returns an instance of whatever implementation of StatsClient
// pilosa is using with the given tags.
func (api *API) StatsWithTags(tags []string) StatsClient {
	if api.holder == nil || api.cluster == nil {
		return nil
	}
	return api.holder.Stats.WithTags(tags...)
}

// LongQueryTime returns the configured threshold for logging/statting
// long running queries.
func (api *API) LongQueryTime() time.Duration {
	if api.cluster == nil {
		return 0
	}
	return api.cluster.longQueryTime
}

func (api *API) indexField(indexName string, fieldName string, shard uint64) (*Field, error) {
	// Validate that this handler owns the shard.
	if !api.cluster.ownsShard(api.Node().ID, indexName, shard) {
		api.server.logger.Printf("node %s does not own shard %d of index %s", api.Node().ID, shard, indexName)
		return nil, ErrClusterDoesNotOwnShard
	}

	// Find the Index.
	api.server.logger.Printf("importing: %v %v %v", indexName, fieldName, shard)
	index := api.holder.Index(indexName)
	if index == nil {
		api.server.logger.Printf("fragment error: index=%s, field=%s, shard=%d, err=%s", indexName, fieldName, shard, ErrIndexNotFound.Error())
		return nil, newNotFoundError(ErrIndexNotFound)
	}

	// Retrieve field.
	field := index.Field(fieldName)
	if field == nil {
		api.server.logger.Printf("field error: index=%s, field=%s, shard=%d, err=%s", indexName, fieldName, shard, ErrFieldNotFound.Error())
		return nil, ErrFieldNotFound
	}
	return field, nil
}

// SetCoordinator makes a new Node the cluster coordinator.
func (api *API) SetCoordinator(_ context.Context, id string) (oldNode, newNode *Node, err error) {
	if err := api.validate(apiSetCoordinator); err != nil {
		return nil, nil, errors.Wrap(err, "validating api method")
	}

	oldNode = api.cluster.nodeByID(api.cluster.Coordinator)
	newNode = api.cluster.nodeByID(id)
	if newNode == nil {
		return nil, nil, errors.Wrap(ErrNodeIDNotExists, "getting new node")
	}

	// If the new coordinator is this node, do the SetCoordinator directly.
	if newNode.ID == api.Node().ID {
		return oldNode, newNode, api.cluster.setCoordinator(newNode)
	}

	// Send the set-coordinator message to new node.
	err = api.server.SendTo(
		newNode,
		&SetCoordinatorMessage{
			New: newNode,
		})
	if err != nil {
		return nil, nil, fmt.Errorf("problem sending SetCoordinator message: %s", err)
	}
	return oldNode, newNode, nil
}

// RemoveNode puts the cluster into the "RESIZING" state and begins the job of
// removing the given node.
func (api *API) RemoveNode(id string) (*Node, error) {
	if err := api.validate(apiRemoveNode); err != nil {
		return nil, errors.Wrap(err, "validating api method")
	}

	removeNode := api.cluster.unprotectedNodeByID(id)
	if removeNode == nil {
		return nil, errors.Wrap(ErrNodeIDNotExists, "finding node to remove")
	}

	// Start the resize process (similar to NodeJoin)
	err := api.cluster.nodeLeave(removeNode)
	if err != nil {
		return removeNode, errors.Wrap(err, "calling node leave")
	}
	return removeNode, nil
}

// ResizeAbort stops the current resize job.
func (api *API) ResizeAbort() error {
	if err := api.validate(apiResizeAbort); err != nil {
		return errors.Wrap(err, "validating api method")
	}

	err := api.cluster.completeCurrentJob(resizeJobStateAborted)
	return errors.Wrap(err, "complete current job")
}

<<<<<<< HEAD
// translateStoreBufferSize is the buffer size used for streaming data.
const translateStoreBufferSize = 65536

func (api *API) GetTranslateData(ctx context.Context, w io.WriteCloser, offset int64) error {
=======
// GetTranslateData provides a reader for key translation logs starting at offset.
func (api *API) GetTranslateData(ctx context.Context, offset int64) (io.ReadCloser, error) {
>>>>>>> ac8f8aa2
	rc, err := api.server.translateFile.Reader(ctx, offset)
	if err != nil {
		return nil, errors.Wrap(err, "read from translate store")
	}

	// Ensure reader is closed when the client disconnects.
	go func() { <-ctx.Done(); rc.Close() }()

	return rc, nil
}

// State returns the cluster state which is usually "NORMAL", but could be
// "STARTING", "RESIZING", or potentially others. See cluster.go for more
// details.
func (api *API) State() string {
	return api.cluster.State()
}

// Version returns the Pilosa version.
func (api *API) Version() string {
	return strings.TrimPrefix(Version, "v")
}

// Info returns information about this server instance
func (api *API) Info() serverInfo {
	return serverInfo{
		ShardWidth: ShardWidth,
	}
}

type serverInfo struct {
	ShardWidth uint64 `json:"shardWidth"`
}

type apiMethod int

// API validation constants.
const (
	apiClusterMessage apiMethod = iota
	apiCreateField
	apiCreateIndex
	apiDeleteField
	apiDeleteIndex
	apiDeleteView
	apiExportCSV
	apiFragmentBlockData
	apiFragmentBlocks
	apiField
	apiFieldAttrDiff
	//apiHosts // not implemented
	apiImport
	apiImportValue
	apiIndex
	apiIndexAttrDiff
	//apiLocalID // not implemented
	//apiLongQueryTime // not implemented
	//apiMaxShards // not implemented
	apiQuery
	apiRecalculateCaches
	apiRemoveNode
	apiResizeAbort
	//apiSchema // not implemented
	apiSetCoordinator
	apiShardNodes
	//apiState // not implemented
	//apiStatsWithTags // not implemented
	//apiVersion // not implemented
	apiViews
)

var methodsCommon = map[apiMethod]struct{}{
	apiClusterMessage: {},
	apiSetCoordinator: {},
}

var methodsResizing = map[apiMethod]struct{}{
	apiResizeAbort: {},
}

var methodsNormal = map[apiMethod]struct{}{
	apiCreateField:       {},
	apiCreateIndex:       {},
	apiDeleteField:       {},
	apiDeleteIndex:       {},
	apiDeleteView:        {},
	apiExportCSV:         {},
	apiFragmentBlockData: {},
	apiFragmentBlocks:    {},
	apiField:             {},
	apiFieldAttrDiff:     {},
	apiImport:            {},
	apiImportValue:       {},
	apiIndex:             {},
	apiIndexAttrDiff:     {},
	apiQuery:             {},
	apiRecalculateCaches: {},
	apiRemoveNode:        {},
	apiShardNodes:        {},
	apiViews:             {},
}<|MERGE_RESOLUTION|>--- conflicted
+++ resolved
@@ -756,15 +756,8 @@
 	return errors.Wrap(err, "complete current job")
 }
 
-<<<<<<< HEAD
-// translateStoreBufferSize is the buffer size used for streaming data.
-const translateStoreBufferSize = 65536
-
-func (api *API) GetTranslateData(ctx context.Context, w io.WriteCloser, offset int64) error {
-=======
 // GetTranslateData provides a reader for key translation logs starting at offset.
 func (api *API) GetTranslateData(ctx context.Context, offset int64) (io.ReadCloser, error) {
->>>>>>> ac8f8aa2
 	rc, err := api.server.translateFile.Reader(ctx, offset)
 	if err != nil {
 		return nil, errors.Wrap(err, "read from translate store")
