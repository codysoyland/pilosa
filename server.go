// Copyright 2017 Pilosa Corp.
//
// Licensed under the Apache License, Version 2.0 (the "License");
// you may not use this file except in compliance with the License.
// You may obtain a copy of the License at
//
//     http://www.apache.org/licenses/LICENSE-2.0
//
// Unless required by applicable law or agreed to in writing, software
// distributed under the License is distributed on an "AS IS" BASIS,
// WITHOUT WARRANTIES OR CONDITIONS OF ANY KIND, either express or implied.
// See the License for the specific language governing permissions and
// limitations under the License.

package pilosa

import (
	"crypto/tls"
	"errors"
	"fmt"
	"io"
	"log"
	"net"
	"net/http"
	"os"
	"os/exec"
	"runtime"
	"strconv"
	"strings"
	"sync"
	"time"

	"github.com/CAFxX/gcnotifier"
	"github.com/gogo/protobuf/proto"
	"github.com/pilosa/pilosa/diagnostics"
	"github.com/pilosa/pilosa/internal"

	"golang.org/x/net/context"
	"golang.org/x/sync/errgroup"
)

// Default server settings.
const (
	DefaultAntiEntropyInterval = 10 * time.Minute
	DefaultDiagnosticServer    = "https://diagnostics.pilosa.com/v0/diagnostics"
)

// Ensure Server implements interfaces.
var _ Broadcaster = &Server{}
var _ BroadcastHandler = &Server{}
var _ StatusHandler = &Server{}

// Server represents a holder wrapped by a running HTTP server.
type Server struct {
	ln net.Listener

	// Close management.
	wg      sync.WaitGroup
	closing chan struct{}

	// Unique name identifying the server.
	Name string

	// Data storage and HTTP interface.
	Holder            *Holder
	Handler           *Handler
	Broadcaster       Broadcaster
	BroadcastReceiver BroadcastReceiver
	Gossiper          Gossiper
	RemoteClient      *http.Client

	// Cluster configuration.
	// Host is replaced with actual host after opening if port is ":0".
	Network     string
	URI         URI
	Cluster     *Cluster
	diagnostics *diagnostics.Diagnostics

	// Background monitoring intervals.
	AntiEntropyInterval time.Duration
	MetricInterval      time.Duration
	DiagnosticInterval  time.Duration

	// TLS configuration
	TLS *tls.Config

	// Misc options.
	MaxWritesPerRequest int

	LogOutput io.Writer
	logger    *log.Logger

	defaultClient InternalClient
}

// NewServer returns a new instance of Server.
func NewServer() *Server {
	s := &Server{
		closing: make(chan struct{}),

		Holder:            NewHolder(),
		Handler:           NewHandler(),
		Broadcaster:       NopBroadcaster,
		BroadcastReceiver: NopBroadcastReceiver,
		diagnostics:       diagnostics.New(DefaultDiagnosticServer),

		Network: "tcp",

		AntiEntropyInterval: DefaultAntiEntropyInterval,
		MetricInterval:      0,
		DiagnosticInterval:  0,

		LogOutput: os.Stderr,
	}
	s.logger = log.New(s.LogOutput, "", log.LstdFlags)

	s.Handler.Holder = s.Holder
	return s
}

// Open opens and initializes the server.
func (s *Server) Open() error {
	s.Logger().Printf("open server")
	// s.ln can be configured prior to Open() via s.OpenListener().
	if s.ln == nil {
		if err := s.OpenListener(); err != nil {
			return err
		}
	}

	// Set Cluster URI.
	s.Cluster.URI = s.URI

	// Find the Node ID and append that tag to stats.
	for i, n := range s.Cluster.Nodes {
		if n.URI == s.URI {
			s.Holder.Stats = s.Holder.Stats.WithTags(fmt.Sprintf("NodeID:%d", i))
			break
		}
	}

	// Peek at the holder to determine if there is data on disk.
	// Don't actually load the data until after the Cluster
	// management starts.
	s.Holder.LogOutput = s.LogOutput
	s.Holder.Peek()

	// Create default HTTP client
	s.createDefaultClient(s.RemoteClient)

	// Create executor for executing queries.
	e := NewExecutor(s.RemoteClient)
	e.Holder = s.Holder
	e.URI = s.URI
	e.Cluster = s.Cluster
	e.MaxWritesPerRequest = s.MaxWritesPerRequest

	// Cluster settings.
	s.Cluster.Broadcaster = s.Broadcaster
	s.Cluster.MaxWritesPerRequest = s.MaxWritesPerRequest

	// Initialize HTTP handler.
	s.Handler.Broadcaster = s.Broadcaster
	s.Handler.BroadcastHandler = s
	s.Handler.StatusHandler = s
	s.Handler.URI = s.URI
	s.Handler.Cluster = s.Cluster
	s.Handler.Executor = e
	s.Handler.LogOutput = s.LogOutput

	s.Cluster.prefect = s.Handler

	// Initialize Holder.
	s.Holder.Broadcaster = s.Broadcaster

	// Serve HTTP.
	go func() {
<<<<<<< HEAD
		err := http.Serve(s.ln, s.Handler)
		if err != nil {
=======
		server := &http.Server{Handler: s.Handler}
		go func() {
			<-s.closing
			server.Close()
		}()
		err := server.Serve(ln)
		if err != nil && err.Error() != "http: Server closed" {
>>>>>>> 3e801d0f
			s.Logger().Printf("HTTP handler terminated with error: %s\n", err)
		}
	}()

	// Start the BroadcastReceiver.
	if err := s.BroadcastReceiver.Start(s); err != nil {
		return fmt.Errorf("starting BroadcastReceiver: %v", err)
	}

	// If a Coordinator is not specified, then default to s.URI.
	if s.Cluster.Coordinator.Port() == 0 {
		s.Cluster.Coordinator = s.URI
	}

	// Open Cluster management.
	if err := s.Cluster.Open(); err != nil {
		return fmt.Errorf("opening Cluster: %v", err)
	}

	// Open holder.
	if err := s.Holder.Open(); err != nil {
		return fmt.Errorf("opening Holder: %v", err)
	}
	if err := s.Cluster.SetNodeState(NodeStateReady); err != nil {
		return fmt.Errorf("setting nodeState: %v", err)
	}

	// Listen for joining nodes.
	// This needs to start after the Holder has opened so that nodes can join
	// the cluster without waiting for data to load on the coordinator. Before
	// this starts, the joins are queued up in the Cluster.joiningLeavingNodes
	// buffered channel.
	s.Cluster.ListenForJoins()

	// Load NodeID.
	if err := s.Holder.loadNodeID(); err != nil {
		s.Logger().Println(err)
	}

	// Start background monitoring.
	s.wg.Add(3)
	go func() { defer s.wg.Done(); s.monitorAntiEntropy() }()
	go func() { defer s.wg.Done(); s.monitorRuntime() }()
	go func() { defer s.wg.Done(); s.monitorDiagnostics() }()

	return nil
}

// OpenListener opens a listener for the Server.
func (s *Server) OpenListener() error {
	s.Logger().Printf("open server listener: %s", s.URI)
	if s.ln != nil {
		return fmt.Errorf("a listener already exists for server: %s", s.URI)
	}

	var ln net.Listener
	var err error

	// If bind URI has the https scheme, enable TLS
	if s.URI.Scheme() == "https" && s.TLS != nil {
		ln, err = tls.Listen("tcp", s.URI.HostPort(), s.TLS)
		if err != nil {
			return err
		}
	} else if s.URI.Scheme() == "http" {
		// Open HTTP listener to determine port (if specified as :0).
		ln, err = net.Listen(s.Network, s.URI.HostPort())
		if err != nil {
			return fmt.Errorf("net.Listen: %v", err)
		}
	} else {
		return fmt.Errorf("unsupported scheme: %s", s.URI.Scheme())
	}

	s.ln = ln

	if s.URI.Port() == 0 {
		// If the port is 0, it is set automatically.
		// Find out automatically set port and update the host.
		s.URI.SetPort(uint16(s.ln.Addr().(*net.TCPAddr).Port))
	}

	// If name is not provided in the config, default to the URI.
	if s.Name == "" {
		s.Name = s.URI.String()
	}

	return nil
}

// Close closes the server and waits for it to shutdown.
func (s *Server) Close() error {
	// Notify goroutines to stop.
	close(s.closing)
	s.wg.Wait()

	if s.ln != nil {
		s.ln.Close()
	}
	if s.Cluster != nil {
		s.Cluster.Close()
	}
	if s.Holder != nil {
		s.Holder.Close()
	}

	return nil
}

// Addr returns the address of the listener.
func (s *Server) Addr() net.Addr {
	if s.ln == nil {
		return nil
	}
	return s.ln.Addr()
}
func GetHTTPClient(t *tls.Config) *http.Client {
	transport := &http.Transport{
		Proxy: http.ProxyFromEnvironment,
		DialContext: (&net.Dialer{
			Timeout:   30 * time.Second,
			KeepAlive: 30 * time.Second,
			DualStack: true,
		}).DialContext,
		MaxIdleConns:          1000,
		MaxIdleConnsPerHost:   200,
		IdleConnTimeout:       90 * time.Second,
		TLSHandshakeTimeout:   10 * time.Second,
		ExpectContinueTimeout: 1 * time.Second,
	}
	if t != nil {
		transport.TLSClientConfig = t
	}
	return &http.Client{Transport: transport}
}

// Logger returns a logger that writes to LogOutput
func (s *Server) Logger() *log.Logger { return s.logger }

func (s *Server) monitorAntiEntropy() {
	ticker := time.NewTicker(s.AntiEntropyInterval)
	defer ticker.Stop()

	s.Logger().Printf("holder sync monitor initializing (%s interval)", s.AntiEntropyInterval)

	for {
		// Wait for tick or a close.
		select {
		case <-s.closing:
			return
		case <-ticker.C:
			s.Holder.Stats.Count("AntiEntropy", 1, 1.0)
		}
		t := time.Now()
		s.Logger().Printf("holder sync beginning")

		// Initialize syncer with local holder and remote client.
		var syncer HolderSyncer
		syncer.Holder = s.Holder
		syncer.URI = s.URI
		syncer.Cluster = s.Cluster
		syncer.Closing = s.closing
		syncer.RemoteClient = s.RemoteClient
		syncer.Stats = s.Holder.Stats.WithTags("HolderSyncer")

		// Sync holders.
		if err := syncer.SyncHolder(); err != nil {
			s.Logger().Printf("holder sync error: err=%s", err)
			continue
		}

		// Record successful sync in log.
		s.Logger().Printf("holder sync complete")
		dif := time.Since(t)
		s.Holder.Stats.Histogram("AntiEntropyDuration", float64(dif), 1.0)
	}
}

// ReceiveMessage represents an implementation of BroadcastHandler.
func (s *Server) ReceiveMessage(pb proto.Message) error {
	switch obj := pb.(type) {
	case *internal.CreateSliceMessage:
		idx := s.Holder.Index(obj.Index)
		if idx == nil {
			return fmt.Errorf("Local Index not found: %s", obj.Index)
		}
		if obj.IsInverse {
			idx.SetRemoteMaxInverseSlice(obj.Slice)
		} else {
			idx.SetRemoteMaxSlice(obj.Slice)
		}
	case *internal.CreateIndexMessage:
		opt := IndexOptions{
			ColumnLabel: obj.Meta.ColumnLabel,
			TimeQuantum: TimeQuantum(obj.Meta.TimeQuantum),
		}
		_, err := s.Holder.CreateIndex(obj.Index, opt)
		if err != nil {
			return err
		}
	case *internal.DeleteIndexMessage:
		if err := s.Holder.DeleteIndex(obj.Index); err != nil {
			return err
		}
	case *internal.CreateFrameMessage:
		idx := s.Holder.Index(obj.Index)
		if idx == nil {
			return fmt.Errorf("Local Index not found: %s", obj.Index)
		}
		opt := decodeFrameOptions(obj.Meta)
		_, err := idx.CreateFrame(obj.Frame, *opt)
		if err != nil {
			return err
		}
	case *internal.DeleteFrameMessage:
		idx := s.Holder.Index(obj.Index)
		if err := idx.DeleteFrame(obj.Frame); err != nil {
			return err
		}
	case *internal.CreateInputDefinitionMessage:
		idx := s.Holder.Index(obj.Index)
		if idx == nil {
			return fmt.Errorf("Local Index not found: %s", obj.Index)
		}
		idx.CreateInputDefinition(obj.Definition)
	case *internal.DeleteInputDefinitionMessage:
		idx := s.Holder.Index(obj.Index)
		err := idx.DeleteInputDefinition(obj.Name)
		if err != nil {
			return err
		}
	case *internal.DeleteViewMessage:
		f := s.Holder.Frame(obj.Index, obj.Frame)
		if f == nil {
			return fmt.Errorf("Local Frame not found: %s", obj.Frame)
		}
		err := f.DeleteView(obj.View)
		if err != nil {
			return err
		}
	case *internal.ClusterStatus:
		err := s.Cluster.MergeClusterStatus(obj)
		if err != nil {
			return err
		}
	case *internal.ResizeInstruction:
		err := s.Cluster.FollowResizeInstruction(obj)
		if err != nil {
			return err
		}
	case *internal.ResizeInstructionComplete:
		err := s.Cluster.MarkResizeInstructionComplete(obj)
		if err != nil {
			return err
		}
	case *internal.SetCoordinatorMessage:
		s.Cluster.SetCoordinator(DecodeURI(obj.Old), DecodeURI(obj.New))
	case *internal.NodeStateMessage:
		err := s.Cluster.ReceiveNodeState(DecodeURI(obj.URI), obj.State)
		if err != nil {
			return err
		}
	}

	return nil
}

// SendSync represents an implementation of Broadcaster.
func (s *Server) SendSync(pb proto.Message) error {
	var eg errgroup.Group
	for _, node := range s.Cluster.Nodes {
		s.Logger().Printf("SendSync to: %s", node.URI)
		// Don't forward the message to ourselves.
		if s.URI == node.URI {
			continue
		}

		ctx := context.WithValue(context.Background(), "uri", &node.URI)
		eg.Go(func() error {
			return s.defaultClient.SendMessage(ctx, pb)
		})
	}

	return eg.Wait()
}

// SendAsync represents an implementation of Broadcaster.
func (s *Server) SendAsync(pb proto.Message) error {
	return s.Gossiper.SendAsync(pb)
}

// SendTo represents an implementation of Broadcaster.
func (s *Server) SendTo(to *Node, pb proto.Message) error {
	s.Logger().Printf("SendTo: %s", to.URI)
	ctx := context.WithValue(context.Background(), "uri", &to.URI)
	return s.defaultClient.SendMessage(ctx, pb)
}

// Server implements StatusHandler.
// LocalStatus is used to periodically sync information
// between nodes. Under normal conditions, nodes should
// remain in sync through Broadcast messages. For cases
// where a node fails to receive a Broadcast message, or
// when a new (empty) node needs to get in sync with the
// rest of the cluster, two things are shared via gossip:
// - MaxSlice/MaxInverseSlice by Index
// - Schema
// In a gossip implementation, memberlist.Delegate.LocalState() uses this.
func (s *Server) LocalStatus() (proto.Message, error) {
	if s.Cluster == nil {
		return nil, errors.New("Server.Cluster is nil")
	}
	if s.Holder == nil {
		return nil, errors.New("Server.Holder is nil")
	}

	ns := internal.NodeStatus{
		URI:       encodeURI(s.URI),
		MaxSlices: s.Holder.EncodeMaxSlices(),
		Schema:    s.Holder.EncodeSchema(),
	}

	return &ns, nil
}

// ClusterStatus returns the ClusterState and NodeSet for the cluster.
func (s *Server) ClusterStatus() (proto.Message, error) {
	return s.Cluster.Status(), nil
}

// HandleRemoteStatus receives incoming NodeStatus from remote nodes.
func (s *Server) HandleRemoteStatus(pb proto.Message) error {
	// Ignore NodeStatus messages until the cluster is in a Normal state.
	if s.Cluster.State != ClusterStateNormal {
		return nil
	}

	go func() {
		// Make sure the holder has opened.
		<-s.Holder.opened

		err := s.mergeRemoteStatus(pb.(*internal.NodeStatus))
		if err != nil {
			s.Logger().Printf("merge remote status: %s", err)
		}
	}()

	return nil
}

func (s *Server) mergeRemoteStatus(ns *internal.NodeStatus) error {
	// Ignore status updates from self.
	if s.URI == decodeURI(ns.URI) {
		return nil
	}

	// Sync schema.
	if err := s.Holder.ApplySchema(ns.Schema); err != nil {
		return err
	}

	// Sync maxSlices (standard).
	oldmaxslices := s.Holder.MaxSlices()
	for index, newMax := range ns.MaxSlices.Standard {
		localIndex := s.Holder.Index(index)
		// if we don't know about an index locally, log an error because
		// indexes should be created and synced prior to slice creation
		if localIndex == nil {
			s.Logger().Printf("Local Index not found: %s", index)
			continue
		}
		if newMax > oldmaxslices[index] {
			oldmaxslices[index] = newMax
			localIndex.SetRemoteMaxSlice(newMax)
		}
	}

	// Sync maxSlices (inverse).
	oldMaxInverseSlices := s.Holder.MaxInverseSlices()
	for index, newMaxInverse := range ns.MaxSlices.Inverse {
		localIndex := s.Holder.Index(index)
		// if we don't know about an index locally, log an error because
		// indexes should be created and synced prior to slice creation
		if localIndex == nil {
			s.Logger().Printf("Local Index not found: %s", index)
			continue
		}
		if newMaxInverse > oldMaxInverseSlices[index] {
			oldMaxInverseSlices[index] = newMaxInverse
			localIndex.SetRemoteMaxInverseSlice(newMaxInverse)
		}
	}

	return nil
}

// monitorDiagnostics periodically polls the Pilosa Indexes for cluster info.
func (s *Server) monitorDiagnostics() {
	if s.DiagnosticInterval <= 0 {
		s.Logger().Printf("diagnostics disabled")
		return
	}

	s.diagnostics.SetLogger(s.LogOutput)
	s.diagnostics.SetVersion(Version)
	s.diagnostics.SetInterval(s.DiagnosticInterval)
	s.diagnostics.Open()
	s.diagnostics.Set("Host", s.URI.host)
	s.diagnostics.Set("Cluster", strings.Join(NodeSet(s.Cluster.NodeSet()).ToStrings(), ","))
	s.diagnostics.Set("NumNodes", len(s.Cluster.Nodes))
	s.diagnostics.Set("NumCPU", runtime.NumCPU())
<<<<<<< HEAD
	s.diagnostics.Set("NodeID", s.Holder.NodeID)
	s.diagnostics.Set("ClusterID", s.Cluster.ID)
=======
	s.diagnostics.Set("LocalID", s.Holder.LocalID)
	s.diagnostics.Set("ClusterID", s.ClusterID)
	s.diagnostics.EnrichWithOSInfo()
>>>>>>> 3e801d0f

	// Flush the diagnostics metrics at startup, then on each tick interval
	flush := func() {
		enrichDiagnosticsWithSchemaProperties(s.diagnostics, s.Holder)
		openFiles, err := CountOpenFiles()
		if err == nil {
			s.diagnostics.Set("OpenFiles", openFiles)
		}
		s.diagnostics.Set("GoRoutines", runtime.NumGoroutine())
		s.diagnostics.EnrichWithMemoryInfo()
		s.diagnostics.CheckVersion()
		s.diagnostics.Flush()
	}

	ticker := time.NewTicker(s.DiagnosticInterval)
	defer ticker.Stop()
	flush()
	for {
		// Wait for tick or a close.
		select {
		case <-s.closing:
			return
		case <-ticker.C:
			flush()
		}
	}
}

// monitorRuntime periodically polls the Go runtime metrics.
func (s *Server) monitorRuntime() {
	// Disable metrics when poll interval is zero.
	if s.MetricInterval <= 0 {
		return
	}

	var m runtime.MemStats
	ticker := time.NewTicker(s.MetricInterval)
	defer ticker.Stop()

	gcn := gcnotifier.New()
	defer gcn.Close()

	s.Logger().Printf("runtime stats initializing (%s interval)", s.MetricInterval)

	for {
		// Wait for tick or a close.
		select {
		case <-s.closing:
			return
		case <-gcn.AfterGC():
			// GC just ran.
			s.Holder.Stats.Count("garbage_collection", 1, 1.0)
		case <-ticker.C:
		}

		// Record the number of go routines.
		s.Holder.Stats.Gauge("goroutines", float64(runtime.NumGoroutine()), 1.0)

		openFiles, err := CountOpenFiles()
		// Open File handles.
		if err == nil {
			s.Holder.Stats.Gauge("OpenFiles", float64(openFiles), 1.0)
		}

		// Runtime memory metrics.
		runtime.ReadMemStats(&m)
		s.Holder.Stats.Gauge("HeapAlloc", float64(m.HeapAlloc), 1.0)
		s.Holder.Stats.Gauge("HeapInuse", float64(m.HeapInuse), 1.0)
		s.Holder.Stats.Gauge("StackInuse", float64(m.StackInuse), 1.0)
		s.Holder.Stats.Gauge("Mallocs", float64(m.Mallocs), 1.0)
		s.Holder.Stats.Gauge("Frees", float64(m.Frees), 1.0)
	}
}

func (s *Server) createDefaultClient(remoteClient *http.Client) {
	s.defaultClient = NewInternalHTTPClientFromURI(nil, remoteClient)
}

// CountOpenFiles on operating systems that support lsof.
func CountOpenFiles() (int, error) {
	switch runtime.GOOS {
	case "darwin", "linux", "unix", "freebsd":
		// -b option avoid kernel blocks
		pid := os.Getpid()
		out, err := exec.Command("/bin/sh", "-c", fmt.Sprintf("lsof -b -p %v", pid)).Output()
		if err != nil {
			return 0, fmt.Errorf("calling lsof: %s", err)
		}
		// only count lines with our pid, avoiding warning messages from -b
		lines := strings.Split(string(out), strconv.Itoa(pid))
		return len(lines), nil
	case "windows":
		// TODO: count open file handles on windows
		return 0, errors.New("CountOpenFiles() on Windows is not supported")
	default:
		return 0, errors.New("CountOpenFiles() on this OS is not supported")
	}
}

// StatusHandler specifies the methods which an object must implement to share
// state in the cluster. These are used by the GossipMemberSet to implement the
// LocalState and MergeRemoteState methods of memberlist.Delegate
type StatusHandler interface {
	LocalStatus() (proto.Message, error)
	ClusterStatus() (proto.Message, error)
	HandleRemoteStatus(proto.Message) error
}

type diagnosticsFrameProperties struct {
	BSIFieldCount      int
	TimeQuantumEnabled bool
}

func enrichDiagnosticsWithSchemaProperties(d *diagnostics.Diagnostics, holder *Holder) {
	// NOTE: this function is not in the diagnostics package, since circular imports are not allowed.
	var numSlices uint64
	numFrames := 0
	numIndexes := 0
	bsiFieldCount := 0
	timeQuantumEnabled := false

	for _, index := range holder.Indexes() {
		numSlices += index.MaxSlice() + 1
		numIndexes += 1
		for _, frame := range index.Frames() {
			numFrames += 1
			if frame.rangeEnabled {
				if fields, err := frame.GetFields(); err == nil {
					bsiFieldCount += len(fields.Fields)
				}
			}
			if frame.TimeQuantum() != "" {
				timeQuantumEnabled = true
			}
		}
	}

	d.Set("NumIndexes", numIndexes)
	d.Set("NumFrames", numFrames)
	d.Set("NumSlices", numSlices)
	d.Set("BSIFieldCount", bsiFieldCount)
	d.Set("TimeQuantumEnabled", timeQuantumEnabled)
}<|MERGE_RESOLUTION|>--- conflicted
+++ resolved
@@ -175,18 +175,8 @@
 
 	// Serve HTTP.
 	go func() {
-<<<<<<< HEAD
 		err := http.Serve(s.ln, s.Handler)
 		if err != nil {
-=======
-		server := &http.Server{Handler: s.Handler}
-		go func() {
-			<-s.closing
-			server.Close()
-		}()
-		err := server.Serve(ln)
-		if err != nil && err.Error() != "http: Server closed" {
->>>>>>> 3e801d0f
 			s.Logger().Printf("HTTP handler terminated with error: %s\n", err)
 		}
 	}()
@@ -598,14 +588,9 @@
 	s.diagnostics.Set("Cluster", strings.Join(NodeSet(s.Cluster.NodeSet()).ToStrings(), ","))
 	s.diagnostics.Set("NumNodes", len(s.Cluster.Nodes))
 	s.diagnostics.Set("NumCPU", runtime.NumCPU())
-<<<<<<< HEAD
 	s.diagnostics.Set("NodeID", s.Holder.NodeID)
 	s.diagnostics.Set("ClusterID", s.Cluster.ID)
-=======
-	s.diagnostics.Set("LocalID", s.Holder.LocalID)
-	s.diagnostics.Set("ClusterID", s.ClusterID)
 	s.diagnostics.EnrichWithOSInfo()
->>>>>>> 3e801d0f
 
 	// Flush the diagnostics metrics at startup, then on each tick interval
 	flush := func() {
@@ -734,7 +719,7 @@
 			numFrames += 1
 			if frame.rangeEnabled {
 				if fields, err := frame.GetFields(); err == nil {
-					bsiFieldCount += len(fields.Fields)
+					bsiFieldCount += len(fields)
 				}
 			}
 			if frame.TimeQuantum() != "" {
