--- conflicted
+++ resolved
@@ -34,11 +34,9 @@
 	"github.com/gogo/protobuf/proto"
 	"github.com/pilosa/pilosa/diagnostics"
 	"github.com/pilosa/pilosa/internal"
-<<<<<<< HEAD
-=======
+
 	"golang.org/x/net/context"
 	"golang.org/x/sync/errgroup"
->>>>>>> e8b64dba
 )
 
 // Default server settings.
@@ -407,28 +405,16 @@
 	return nil
 }
 
-<<<<<<< HEAD
-// State returns the cluster state according to this node.
-func (s *Server) State() string {
-	return s.Cluster.State
-}
-
-=======
 // SendSync represents an implementation of Broadcaster.
 func (s *Server) SendSync(pb proto.Message) error {
 	var eg errgroup.Group
 	for _, node := range s.Cluster.Nodes {
-		uri, err := node.URI()
-		if err != nil {
-			return err
-		}
-
 		// Don't forward the message to ourselves.
-		if *s.URI == *uri {
+		if s.URI == node.URI {
 			continue
 		}
 
-		ctx := context.WithValue(context.Background(), "uri", uri)
+		ctx := context.WithValue(context.Background(), "uri", &node.URI)
 		eg.Go(func() error {
 			return s.defaultClient.SendMessage(ctx, pb)
 		})
@@ -442,10 +428,12 @@
 	return s.Gossiper.SendAsync(pb)
 }
 
-// LocalStatus returns the state of the local node as well as the
-// holder (indexes/frames) according to the local node.
-// In a gossip implementation, memberlist.Delegate.LocalState() uses this.
->>>>>>> e8b64dba
+// SendTo represents an implementation of Broadcaster.
+func (s *Server) SendTo(to *Node, pb proto.Message) error {
+	ctx := context.WithValue(context.Background(), "uri", to.URI)
+	return s.defaultClient.SendMessage(ctx, pb)
+}
+
 // Server implements StatusHandler.
 // LocalStatus is used to periodically sync information
 // between nodes. Under normal conditions, nodes should
