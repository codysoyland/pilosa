--- conflicted
+++ resolved
@@ -460,13 +460,8 @@
 		if idx == nil {
 			return fmt.Errorf("Local Index not found: %s", obj.Index)
 		}
-<<<<<<< HEAD
 		opt := obj.Meta
-		_, err := idx.CreateField(obj.Field, *opt)
-=======
-		opt := decodeFieldOptions(obj.Meta)
 		_, err := idx.createField(obj.Field, *opt)
->>>>>>> c24e8d67
 		if err != nil {
 			return err
 		}
