--- conflicted
+++ resolved
@@ -69,57 +69,4 @@
 
 ### Library
 
-<<<<<<< HEAD
 For now, the [Godocs](https://godoc.org/github.com/pilosa/pdk) have the most up to date library documentation.
-=======
-#### Mapping
-
-Importing data into Pilosa is dependent on mapping it to integer IDs. PDK provides some predefined functions for inline mapping to simplify this process, supported by a framework for linking these mappings with the associated fields in a source CSV file. If no custom mapping is necessary, the entire import process can be described by an import definition file. The file is composed of four main parts:
-
-* an enumeration of field names
-* a list of parsers that are used to parse strings in the CSV to values
-* a list of commonly used, named, mapper functions
-* a list of ParserMappers - objects that encapsulate all of the work related to a single frame. 
-
-This definition file can quickly get long, and defining it manually would be quite tedious. That's why we have a tool to generate a definition file by looking at a data set. This will handle most of the legwork, but since it can only guess at the application, it uses the simplest mappings - each column gets mapped to one frame in an appropriate way. This is intended as a starting point, to be updated to suit your use of the PDK.
-
-With this definition available, the PDK tool can run the import, which consists of these steps:
-
-- create the index
-- create all frames
-- for each CSV file, read all rows
-- for each CSV record: 
-  - generate a columnID
-  - apply all ParserMappers, generating a list of (frame, ID) pairs
-  - set the appropriate bit. schematically: SetBit(row=rowID, frame=frame, col=columnID)
-
-The process is summarized in this flowchart:
-
-![Bitmapper flowchart](/img/docs/pdk-bitmapper-flowchart.svg)
-
-
-Some of the simple mapper functions available with PDK include:
-
-* YearMapper: Maps a `time.Time` value to an integer equal to the `Time`'s year. 
-* MonthMapper: Maps a `time.Time` value to an integer equal to the `Time`'s month, in [0, 11].
-* DayOfWeekMapper: Maps a `time.Time` value to an integer equal to the `Time`'s day of the week, in [0, 6].
-* HourMapper: Maps a `time.Time` value to an integer equal to the `Time`'s hour, in [0, 23].
-* TimeOfDayMapper: Maps a `time.Time` value to the range [0, N-1], where N is specified by `Res`. This is useful if the resolution used by HourMapper is too small (or large). For example, TimeOfDayMapper with `Res`=48 maps to 48 half-hour bins.
-* BoolMapper: Maps a boolean value to the range [0, 1].
-* IntMapper: Maps an integer value to the range [Min, Max]. This is suitable for a field with a small- to moderate-sized domain.
-* SparseIntMapper: Maps integer values through an arbitrary table, foreign keys for example. This is suitable if the table size is small.
-* LinearFloatMapper: Maps floating point values through a linear function. Inputs in the range [`Min`, `Max`] are mapped to row IDs in the range [0, `Res - 1`], where each ID represents one of `Res` evenly spaced buckets.
-* FloatMapper: Maps floating point values using arbitrary buckets, in case even spacing is not suitable. These buckets are specified with an array of floats representing the left end of each bucket.
-* GridMapper: Maps a pair of floats to a single integer, identifying a cell in a rectangular grid. This can be used, for example, to represent (latitude, longitude) location coarsely, as in the taxi data example.
-* CustomMapper: When none of the predefined mappers will work, or when multiple fields determine a row ID value, an arbitrary mapping function can be used. Define a function in Go, with the necessary behavior, and wrap it in a CustomMapper.
-
-### Examples
-
-Run `make install` to build and install the `pdk` binary which contains all the examples. Just running `pdk` will bring up a list of all the examples, with a brief description of each. `pdk help <example>` will bring up a more detailed description of that example along with all arguments that it accepts to configure its functionality.
-
-<!--
-#### Net
-
-A detailed discussion of using Pilosa to index network traffic data is available [here - TODO]link blog post). This will discuss the implementation of `pdk net` as it relates to the use of the PDK library tools.
--->
->>>>>>> 6285a8cf
